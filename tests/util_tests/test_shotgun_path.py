# Copyright (c) 2013 Shotgun Software Inc.
#
# CONFIDENTIAL AND PROPRIETARY
#
# This work is provided "AS IS" and subject to the Shotgun Pipeline Toolkit
# Source Code License included in this distribution package. See LICENSE.
# By accessing, using, copying or modifying this work you indicate your
# agreement to the Shotgun Pipeline Toolkit Source Code License. All rights
# not expressly granted therein are reserved by Shotgun Software Inc.

import sys

from tank_test.tank_test_base import setUpModule # noqa
from tank_test.tank_test_base import TankTestBase

from tank.util import ShotgunPath


class TestShotgunPath(TankTestBase):
    """
    tests the ShotgunPath class
    """

    def setUp(self):
        super(TestShotgunPath, self).setUp()

    def test_construction(self):
        """
        Tests get_cache_root
        """
        self.assertEqual(
            ShotgunPath.SHOTGUN_PATH_FIELDS,
            ["windows_path", "linux_path", "mac_path"]
        )

        sg = ShotgunPath.from_shotgun_dict(
            {"windows_path": "C:\\temp", "mac_path": "/tmp", "linux_path": "/tmp2", "foo": "bar"}
        )

        self.assertEqual(sg.windows, "C:\\temp")
        self.assertEqual(sg.macosx, "/tmp")
        self.assertEqual(sg.linux, "/tmp2")

        sg = ShotgunPath.from_shotgun_dict(
            {"windows_path": "C:\\temp", "mac_path": None, "foo": "bar"}
        )

        self.assertEqual(sg.windows, "C:\\temp")
        self.assertEqual(sg.macosx, None)
        self.assertEqual(sg.linux, None)

        sys_paths = ShotgunPath.from_system_dict(
            {"win32": "C:\\temp", "darwin": "/tmp", "linux2": "/tmp2", "foo": "bar"}
        )

        self.assertEqual(sys_paths.windows, "C:\\temp")
        self.assertEqual(sys_paths.macosx, "/tmp")
        self.assertEqual(sys_paths.linux, "/tmp2")

        sys_paths = ShotgunPath.from_system_dict(
            {"win32": "C:\\temp", "darwin": None, "foo": "bar"}
        )

        self.assertEqual(sys_paths.windows, "C:\\temp")
        self.assertEqual(sys_paths.macosx, None)
        self.assertEqual(sys_paths.linux, None)

        if sys.platform == "win32":
            curr = ShotgunPath.from_current_os_path("\\\\server\\mount\\path")
            self.assertEqual(curr.windows, "\\\\server\\mount\\path")
            self.assertEqual(curr.macosx, None)
            self.assertEqual(curr.linux, None)
            self.assertEqual(curr.current_os, curr.windows)

        if sys.platform == "linux2":
            curr = ShotgunPath.from_current_os_path("/tmp/foo/bar")
            self.assertEqual(curr.windows, None)
            self.assertEqual(curr.macosx, None)
            self.assertEqual(curr.linux, "/tmp/foo/bar")
            self.assertEqual(curr.current_os, curr.linux)

        if sys.platform == "darwin":
            curr = ShotgunPath.from_current_os_path("/tmp/foo/bar")
            self.assertEqual(curr.windows, None)
            self.assertEqual(curr.macosx, "/tmp/foo/bar")
            self.assertEqual(curr.linux, None)
            self.assertEqual(curr.current_os, curr.macosx)

        std_constructor = ShotgunPath("C:\\temp", "/tmp", "/tmp2")
        self.assertEqual(std_constructor.windows, "C:\\temp")
        self.assertEqual(std_constructor.macosx, "/tmp2")
        self.assertEqual(std_constructor.linux, "/tmp")

<<<<<<< HEAD
=======
    def test_property_access(self):
        """
        Test getters and setters
        """
        # check that setters sanitize the input
        std_constructor = ShotgunPath()
        std_constructor.windows = "C:\\temp\\"
        std_constructor.macosx = "/tmp/"
        std_constructor.linux = "/tmp2/"
        self.assertEqual(std_constructor.windows, "C:\\temp")
        self.assertEqual(std_constructor.macosx, "/tmp")
        self.assertEqual(std_constructor.linux, "/tmp2")

>>>>>>> cfbd74d5
    def test_sanitize(self):
        """
        Tests site cache root
        """
        std_constructor = ShotgunPath("C:\\temp\\", "/tmp/", "/tmp2/")
        self.assertEqual(std_constructor.windows, "C:\\temp")
        self.assertEqual(std_constructor.macosx, "/tmp2")
        self.assertEqual(std_constructor.linux, "/tmp")

        std_constructor = ShotgunPath("C:/temp/", "///tmp//", "//tmp2/")
        self.assertEqual(std_constructor.windows, "C:\\temp")
        self.assertEqual(std_constructor.macosx, "/tmp2")
        self.assertEqual(std_constructor.linux, "/tmp")

        std_constructor = ShotgunPath("C:\\", "///tmp//", "//tmp2/")
        self.assertEqual(std_constructor.windows, "C:\\")
        self.assertEqual(std_constructor.macosx, "/tmp2")
        self.assertEqual(std_constructor.linux, "/tmp")

        # test raw sanitize logic
        sp = std_constructor._sanitize_path
        self.assertEqual(sp("/foo/bar/baz", "/"), "/foo/bar/baz")
        self.assertEqual(sp("/foo/bar/baz/", "/"), "/foo/bar/baz")
        self.assertEqual(sp("//foo//bar//baz", "/"), "/foo/bar/baz")
        self.assertEqual(sp("/foo/bar//baz", "/"), "/foo/bar/baz")
        self.assertEqual(sp("/foo\\bar//baz/////", "/"), "/foo/bar/baz")

        self.assertEqual(sp("/foo/bar/baz", "\\"), "\\foo\\bar\\baz")
        self.assertEqual(sp("c:/foo/bar/baz", "\\"), "c:\\foo\\bar\\baz")
        self.assertEqual(sp("c:/foo///bar\\\\baz//", "\\"), "c:\\foo\\bar\\baz")
        self.assertEqual(sp("/foo///bar\\\\baz//", "\\"), "\\foo\\bar\\baz")

        self.assertEqual(sp("\\\\server\\share\\foo\\bar", "\\"), "\\\\server\\share\\foo\\bar")
        self.assertEqual(sp("\\\\server\\share\\foo\\bar\\", "\\"), "\\\\server\\share\\foo\\bar")
        self.assertEqual(sp("//server/share/foo//bar", "\\"), "\\\\server\\share\\foo\\bar")

        self.assertEqual(sp("z:/", "\\"), "z:\\")
        self.assertEqual(sp("z:\\", "\\"), "z:\\")

        self.assertEqual(sp(None, "/"), None)

    def test_equality(self):
        """
        Tests site cache root
        """
        p1 = ShotgunPath("C:\\temp", "/tmp", "/tmp2")
        p2 = p1
        p3 = ShotgunPath("C:\\temp", "/tmp", "/tmp2")

        self.assertEqual(p1, p2)
        self.assertEqual(p1, p3)
        self.assertEqual(p3, p2)

        p4 = ShotgunPath("C:\\temp", "/tmp")
        self.assertNotEqual(p1, p4)

    def test_shotgun(self):
        """
        Tests site cache root
        """
        p1 = ShotgunPath("C:\\temp", "/tmp")
        self.assertEqual(p1.as_shotgun_dict(), {"windows_path": "C:\\temp", "linux_path": "/tmp", "mac_path": None})
        self.assertEqual(p1.as_shotgun_dict(include_empty=False), {"windows_path": "C:\\temp", "linux_path": "/tmp"})

    def test_join(self):
        """
        Tests site cache root
        """
        p1 = ShotgunPath("C:\\temp", "/linux", "/mac")
        p2 = p1.join("foo")
        p3 = p2.join("bar")

        self.assertEqual(p1.windows, "C:\\temp")
        self.assertEqual(p1.macosx, "/mac")
        self.assertEqual(p1.linux, "/linux")

        self.assertEqual(p2.windows, "C:\\temp\\foo")
        self.assertEqual(p2.macosx, "/mac/foo")
        self.assertEqual(p2.linux, "/linux/foo")

        self.assertEqual(p3.windows, "C:\\temp\\foo\\bar")
        self.assertEqual(p3.macosx, "/mac/foo/bar")
        self.assertEqual(p3.linux, "/linux/foo/bar")

    def test_get_shotgun_storage_key(self):
        """
        Tests get_shotgun_storage_key
        """
        gssk = ShotgunPath.get_shotgun_storage_key
        self.assertEqual(gssk("win32"), "windows_path")
        self.assertEqual(gssk("linux2"), "linux_path")
        self.assertEqual(gssk("linux"), "linux_path")
        self.assertEqual(gssk("linux3"), "linux_path")
        self.assertEqual(gssk("darwin"), "mac_path")
        if sys.platform == "win32":
            self.assertEqual(gssk(), "windows_path")
        if sys.platform == "darwin":
            self.assertEqual(gssk(), "mac_path")
        if sys.platform == "linux2":
            self.assertEqual(gssk(), "linux_path")

<<<<<<< HEAD
    def test_truthiness(self):
        """
        Tests that a ShotgunPath that has no path set evaluates to False.
        """

        self.assertFalse(bool(ShotgunPath()))
        self.assertTrue(bool(ShotgunPath(windows_path="abc")))
        self.assertTrue(bool(ShotgunPath(linux_path="abc")))
        self.assertTrue(bool(ShotgunPath(macosx_path="abc")))
=======
    def test_normalize(self):
        """
        Tests get_shotgun_storage_key
        """
        if sys.platform == "win32":
            self.assertEqual(ShotgunPath.normalize("C:/foo\\bar\\"), r"C:\foo\bar")
        else:
            self.assertEqual(ShotgunPath.normalize("/foo\\bar/"), "/foo/bar")
>>>>>>> cfbd74d5
<|MERGE_RESOLUTION|>--- conflicted
+++ resolved
@@ -91,8 +91,6 @@
         self.assertEqual(std_constructor.macosx, "/tmp2")
         self.assertEqual(std_constructor.linux, "/tmp")
 
-<<<<<<< HEAD
-=======
     def test_property_access(self):
         """
         Test getters and setters
@@ -106,7 +104,6 @@
         self.assertEqual(std_constructor.macosx, "/tmp")
         self.assertEqual(std_constructor.linux, "/tmp2")
 
->>>>>>> cfbd74d5
     def test_sanitize(self):
         """
         Tests site cache root
@@ -208,7 +205,6 @@
         if sys.platform == "linux2":
             self.assertEqual(gssk(), "linux_path")
 
-<<<<<<< HEAD
     def test_truthiness(self):
         """
         Tests that a ShotgunPath that has no path set evaluates to False.
@@ -218,7 +214,7 @@
         self.assertTrue(bool(ShotgunPath(windows_path="abc")))
         self.assertTrue(bool(ShotgunPath(linux_path="abc")))
         self.assertTrue(bool(ShotgunPath(macosx_path="abc")))
-=======
+
     def test_normalize(self):
         """
         Tests get_shotgun_storage_key
@@ -226,5 +222,4 @@
         if sys.platform == "win32":
             self.assertEqual(ShotgunPath.normalize("C:/foo\\bar\\"), r"C:\foo\bar")
         else:
-            self.assertEqual(ShotgunPath.normalize("/foo\\bar/"), "/foo/bar")
->>>>>>> cfbd74d5
+            self.assertEqual(ShotgunPath.normalize("/foo\\bar/"), "/foo/bar")