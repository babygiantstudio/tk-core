--- conflicted
+++ resolved
@@ -140,10 +140,6 @@
         """
         self.tank_temp = TANK_TEMP
         self.init_cache_location = os.path.join(self.tank_temp, "init_cache.cache")
-
-        shotgun_authentication.session_cache._get_cache_location = lambda: os.path.join(
-            self.tank_temp, "session_cache"
-        )
 
         shotgun_authentication.session_cache._get_cache_location = lambda: os.path.join(
             self.tank_temp, "session_cache"
@@ -286,11 +282,7 @@
         tank.util.shotgun.get_associated_sg_base_url = self._original_get_associated_sg_base_url
         tank.util.shotgun.create_sg_connection = self._original_create_sg_connection
         
-<<<<<<< HEAD
-    def setup_fixtures(self, core_config="default_core"):
-=======
     def setup_fixtures(self, core_config=None):
->>>>>>> ac1e077b
         """
         Helper method which sets up a standard toolkit configuration
         given a configuration template.
