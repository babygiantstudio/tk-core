# Copyright (c) 2013 Shotgun Software Inc.
# 
# CONFIDENTIAL AND PROPRIETARY
# 
# This work is provided "AS IS" and subject to the Shotgun Pipeline Toolkit 
# Source Code License included in this distribution package. See LICENSE.
# By accessing, using, copying or modifying this work you indicate your 
# agreement to the Shotgun Pipeline Toolkit Source Code License. All rights 
# not expressly granted therein are reserved by Shotgun Software Inc.

"""
Defines the base class for all Tank Engines.
"""

import os
import re
import sys
import logging
import traceback
import inspect
import weakref
import threading
        
from ..util.loader import load_plugin
from .. import hook
from ..errors import TankError
from .errors import TankEngineInitError, TankContextChangeNotSupportedError
from ..util import log_user_activity_metric, log_user_attribute_metric
from ..util.metrics import MetricsDispatcher
from ..log import LogManager

from . import application
from . import constants
from . import validation
from . import qt
from .bundle import TankBundle
from .framework import setup_frameworks
from .engine_logging import ToolkitEngineHandler, ToolkitEngineLegacyHandler

# std core level logger
core_logger = LogManager.get_logger(__name__)

class Engine(TankBundle):
    """
    Base class for an engine. When a new DCC integration is created, it should
    derive from this class.
    """

    _ASYNC_INVOKER, _SYNC_INVOKER = range(2)

    def __init__(self, tk, context, engine_instance_name, env):
        """
        Engine instances are constructed by the toolkit launch process
        and various factory methods such as :meth:`start_engine`.

        :param tk: :class:`~sgtk.Sgtk` instance
        :param context: A context object to define the context on disk where the engine is operating
        :type context: :class:`~sgtk.Context`
        :param engine_instance_name: The name of the engine as it has been defined in the environment.
        :param env: An Environment object to associate with this engine.


        .. tell sphinx to document certain protected methods
        .. automethod:: _initialize_dark_look_and_feel
        .. automethod:: _define_qt_base
        .. automethod:: _create_dialog
        .. automethod:: _create_widget
        .. automethod:: _get_dialog_parent
        .. automethod:: _create_dialog_with_widget
        .. automethod:: _get_dialog_parent
        .. automethod:: _on_dialog_closed
        .. automethod:: _emit_log_message
        """
        
        self.__env = env
        self.__engine_instance_name = engine_instance_name
        self.__applications = {}
        self.__application_pool = {}
        self.__shared_frameworks = {}
        self.__commands = {}
        self.__command_pool = {}
        self.__panels = {}
        self.__currently_initializing_app = None
        
        self.__qt_widget_trash = []
        self.__created_qt_dialogs = []
        self.__qt_debug_info = {}
        
        self.__commands_that_need_prefixing = []
        
        self.__global_progress_widget = None

        self._metrics_dispatcher = None

        # Initialize these early on so that methods implemented in the derived class and trying
        # to access the invoker don't trip on undefined variables.
        self._invoker = None
        self._async_invoker = None

        # get the engine settings
        settings = self.__env.get_engine_settings(self.__engine_instance_name)
        
        # get the descriptor representing the engine        
        descriptor = self.__env.get_engine_descriptor(self.__engine_instance_name)        

        # create logger for this engine.
        # log will be parented in a tank.session.environment_name.engine_instance_name hierarchy
        logger = LogManager.get_logger("session.%s.%s" % (env.name, engine_instance_name))

        # init base class
        TankBundle.__init__(self, tk, context, settings, descriptor, env, logger)

        # create a log handler to handle log dispatch from self.log
        # (and the rest of the sgtk logging ) to the user
        self.__log_handler = self.__initialize_logging()

        # check general debug log setting and if this flag is turned on,
        # adjust the global setting

        if self.get_setting("debug_logging", False):
            LogManager().global_debug = True
            self.log_debug("Engine config flag 'debug_logging' detected, turning on debug output.")

        # check that the context contains all the info that the app needs
        validation.validate_context(descriptor, context)
        
        # make sure the current operating system platform is supported
        validation.validate_platform(descriptor)

        # Get the settings for the engine and then validate them
        engine_schema = descriptor.configuration_schema
        validation.validate_settings(
            self.__engine_instance_name,
            tk,
            context,
            engine_schema,
            settings
        )
        
        # set up any frameworks defined
        setup_frameworks(self, self, self.__env, descriptor)
        
        # run the engine init
        self.log_debug("Engine init: Instantiating %s" % self)
        self.log_debug("Engine init: Current Context: %s" % context)

        # now if a folder named python is defined in the engine, add it to the pythonpath
        my_path = os.path.dirname(sys.modules[self.__module__].__file__)
        python_path = os.path.join(my_path, constants.BUNDLE_PYTHON_FOLDER)
        if os.path.exists(python_path):
            # Only append if __init__.py doesn't exist. If it does then we
            # should use the special tank import instead.
            init_path = os.path.join(python_path, "__init__.py")
            if not os.path.exists(init_path):
                self.log_debug("Appending to PYTHONPATH: %s" % python_path)
                sys.path.append(python_path)


        # Note, 'init_engine()' is now deprecated and all derived initialisation should be
        # done in either 'pre_app_init()' or 'post_app_init()'.  'init_engine()' is left
        # in here to provide backwards compatibility with any legacy code. 
        self.init_engine()

        # try to pull in QT classes and assign to tank.platform.qt.XYZ
        base_def = self._define_qt_base()
        qt.QtCore = base_def.get("qt_core")
        qt.QtGui = base_def.get("qt_gui")
        qt.TankDialogBase = base_def.get("dialog_base")

        # Update the authentication module to use the engine's Qt.
        # @todo: can this import be untangled? Code references internal part of the auth module
        from ..authentication.ui import qt_abstraction
        qt_abstraction.QtCore = qt.QtCore
        qt_abstraction.QtGui = qt.QtGui
        
        # create invoker to allow execution of functions on the
        # main thread:
        self._invoker, self._async_invoker = self.__create_invokers()
        
        # run any init that needs to be done before the apps are loaded:
        self.pre_app_init()
        
        # now load all apps and their settings
        self.__load_apps()
        
        # execute the post engine init for all apps
        # note that this is executed before the post_app_init
        # in the engine - this is because typically the post app
        # init in the engine will contain code which captures the
        # state of the apps - for example creates a menu, so at that 
        # point we want to try and have all app initialization complete.
        self.__run_post_engine_inits()

        if self.__has_018_logging_support():
            # if engine supports new logging implementation,
            #
            # we cannot add the 'toggle debug logging' for
            # an engine that has the old logging implementation
            # because that typically contains overrides in log_debug
            # which effectively renders the command below useless

            # register logging related items on the context menu
            self.register_command(
                "Toggle Debug Logging",
                self.__toggle_debug_logging,
                {
                    "short_name": "toggle_debug",
                    "description": ("Toggles toolkit debug logging on and off. "
                                    "This affects all debug logging, including log "
                                    "files that are being written to disk."),
                    "type": "context_menu"
                }
            )

        self.register_command(
            "Open Log Folder",
            self.__open_log_folder,
            {
                "short_name": "open_log_folder",
                "description": "Opens the folder where log files are being stored.",
                "type": "context_menu"
            }
        )

        # Useful dev helpers: If there is one or more dev descriptors in the
        # loaded environment, add a reload button to the menu!
        self.__register_reload_command()
        
        # now run the post app init
        self.post_app_init()
        
        # emit an engine started event
        tk.execute_core_hook(constants.TANK_ENGINE_INIT_HOOK_NAME, engine=self)

        self.log_debug("Init complete: %s" % self)
        self.log_metric("Init")

        # log the core and engine versions being used by the current user
        log_user_attribute_metric("tk-core version", tk.version)
        log_user_attribute_metric("%s version" % (self.name,), self.version)

        # if the engine supports logging metrics, begin dispatching logged metrics
        if self.metrics_dispatch_allowed:
            self._metrics_dispatcher = MetricsDispatcher(self)
            self.log_debug("Starting metrics dispatcher...")
            self._metrics_dispatcher.start()
            self.log_debug("Metrics dispatcher started.")

    def __repr__(self):
        return "<Sgtk Engine 0x%08x: %s, env: %s>" % (id(self),  
                                                      self.name, 
                                                      self.__env.name)

    ##########################################################################################
    # properties used by internal classes, not part of the public interface

    def get_env(self):
        """
        Returns the environment object associated with this engine.
        This is a private method which is internal to tank and should
        not be used by external code. This method signature may change at any point
        and the object returned may also change. Do not use outside of the core api.
        """
        return self.__env

    def __toggle_debug_logging(self):
        """
        Toggles global debug logging on and off in the log manager.
        This will affect all logging across all of toolkit.
        """
        # flip debug logging
        LogManager().global_debug = not LogManager().global_debug

    def __open_log_folder(self):
        """
        Opens the file system folder where log files are being stored.
        """
        self.log_info("Log folder is located in '%s'" % LogManager().log_folder)

        if self.has_ui:
            # only import QT if we have a UI
            from .qt import QtGui, QtCore
            url = QtCore.QUrl.fromLocalFile(
                LogManager().log_folder
            )
            status = QtGui.QDesktopServices.openUrl(url)
            if not status:
                self._engine.log_error("Failed to open folder!")

    def __is_method_subclassed(self, method_name):
        """
        Helper that determines if the given method name
        has been subclassed in the currently running
        instance of the class or not.

        :param method_name: Name of engine method to check, e.g. 'log_debug'.
        :return: True if subclassed, false if not
        """
        # grab active method and baseclass method
        running_method = getattr(self, method_name)
        base_method = getattr(Engine, method_name)

        # now determine if the runtime implementation
        # is the base class implementation or not
        subclassed = False

        if sys.version_info < (2,6):
            # older pythons use im_func rather than __func__
            if running_method.im_func is not base_method.im_func:
                subclassed = True
        else:
            # pyton 2.6 and above use __func__
            if running_method.__func__ is not base_method.__func__:
                subclassed = True

        return subclassed

    def __has_018_logging_support(self):
        """
        Determine if the engine supports the new logging implementation.

        This is done by introspecting the _emit_log_message method.
        If this method is implemented for this engine, it is assumed
        that we are using the new logging system.

        :return: True if new logging is used, False otherwise
        """
        return self.__is_method_subclassed("_emit_log_message")

    def __initialize_logging(self):
        """
        Creates a std python logging LogHandler
        that dispatches all log messages to the
        :meth:`Engine._emit_log_message()` method
        in a thread safe manner.

        For engines that do not yet implement :meth:`_emit_log_message`,
        a legacy log handler is used that dispatches messages
        to the legacy output methods log_xxx.

        :return: :class:`python.logging.LogHandler`
        """
        if self.__has_018_logging_support():
            handler = LogManager().initialize_custom_handler(
                ToolkitEngineHandler(self)
            )
            # make it easy for engines to implement a consistent log format
            # by equipping the handler with a standard formatter:
            # [DEBUG tk-maya] message message
            #
            # engines subclassing log output can call
            # handler.format to access this formatter for
            # a consistent output implementation
            # (see _emit_log_message for details)
            #
            formatter = logging.Formatter(
                "[%(levelname)s %(basename)s] %(message)s"
            )
            handler.setFormatter(formatter)

        else:
            # legacy engine that doesn't have _emit_log_message implemented
            handler = LogManager().initialize_custom_handler(
                ToolkitEngineLegacyHandler(self)
            )

            # create a minimalistic format suitable for
            # existing output implementations of log_xxx
            #
            formatter = logging.Formatter("%(basename)s: %(message)s")
            handler.setFormatter(formatter)

        return handler

    def __show_busy(self, title, details):
        """
        Payload for the show_busy method.

        For details, see the main show_busy documentation.
        
        :param title: Short descriptive title of what is happening
        :param details: Detailed message describing what is going on.
        """
        if self.has_ui:
            # we cannot import QT until here as non-ui engines don't have QT defined.
            try:
                from .qt.busy_dialog import BusyDialog 
                from .qt import QtGui, QtCore
                
            except:
                # QT import failed. This may be because someone has upgraded the core
                # to the latest but are still running a earlier version of the 
                # Shotgun or Shell engine where the self.has_ui method is not
                # correctly implemented. In that case, absorb the error and  
                # emit a log message
                self.log_info("[%s] %s" % (title, details))
                
            else:
                # our qt import worked!
                if not self.__global_progress_widget:
                    
                    # no window exists - create one!
                    (window, self.__global_progress_widget) = self._create_dialog_with_widget(title="Toolkit is busy", 
                                                                                              bundle=self, 
                                                                                              widget_class=BusyDialog)
                    
                    # make it a splashscreen that sits on top
                    window.setWindowFlags(QtCore.Qt.SplashScreen | QtCore.Qt.WindowStaysOnTopHint)
    
                    # set the message before the window is raised to avoid briefly
                    # showing default values
                    self.__global_progress_widget.set_contents(title, details)
                    
                    # kick it off        
                    window.show()
        
                else:
                                            
                    # just update the message for the existing window 
                    self.__global_progress_widget.set_contents(title, details)

                # make sure events are properly processed and the window is updated
                QtCore.QCoreApplication.processEvents()
        
        else:
            # no UI support! Instead, just emit a log message
            self.log_info("[%s] %s" % (title, details))
        
    def __clear_busy(self):
        """
        Payload for clear_busy method. 
        For details, see the main clear_busy documentation.
        """
        if self.__global_progress_widget:
            self.__global_progress_widget.close()
            self.__global_progress_widget = None
    
    def log_metric(self, action):
        """Log an engine metric.

        :param action: Action string to log, e.g. 'Init'

        Logs a user activity metric as performed within an engine. This is
        a convenience method that auto-populates the module portion of
        ``tank.util.log_user_activity_metric()``

        Internal Use Only - We provide no guarantees that this method
        will be backwards compatible.

        """

        # the action contains the engine and app name, e.g.
        # module: tk-maya
        # action: tk-maya - Init
        full_action = "%s %s" % (self.name, action)
        log_user_activity_metric(self.name, full_action)

    def log_user_attribute_metric(self, attr_name, attr_value):
        """Convenience class. Logs a user attribute metric.

        :param attr_name: The name of the attribute to set for the user.
        :param attr_value: The value of the attribute to set for the user.

        This is a convenience wrapper around
        `tank.util.log_user_activity_metric()` that prevents engine subclasses
        from having to import from `tank.util`.

        Internal Use Only - We provide no guarantees that this method
        will be backwards compatible.

        """
        log_user_attribute_metric(attr_name, attr_value)

    def get_child_logger(self, name):
        """
        Create a child logger for this engine.

        :param name: Name of child logger, can contain periods for nesting
        :return: :class:`logging.Logger` instance
        """
        full_log_path = "%s.%s" % (self.logger.name, name)
        return logging.getLogger(full_log_path)

    ##########################################################################################
    # properties

    @property
    def shotgun(self):
        """
        Returns a Shotgun API handle associated with the currently running
        environment. This method is a convenience method that calls out
        to :meth:`~sgtk.Tank.shotgun`.

        :returns: Shotgun API handle
        """
        # pass on information to the user agent manager which bundle is returning
        # this sg handle. This information will be passed to the web server logs
        # in the shotgun data centre and makes it easy to track which app and engine versions
        # are being used by clients
        try:
            self.tank.shotgun.tk_user_agent_handler.set_current_engine(self.name, self.version)
        except AttributeError:
            # looks like this sg instance for some reason does not have a
            # tk user agent handler associated.
            pass
        
        return self.tank.shotgun        

    @property
    def environment(self):
        """
        A dictionary with information about the environment.
         
        :returns: dictionary with keys ``name``,
                  ``description`` and ``disk_location``.
        """
        data = {}
        data["name"] = self.__env.name
        data["description"] = self.__env.description
        data["disk_location"] = self.__env.disk_location
        
        return data

    @property
    def instance_name(self):
        """
        The instance name for this engine. The instance name
        is the entry that is defined in the environment file.
        
        :returns: instance name as string, e.g. ``tk-maya``
        """
        return self.__engine_instance_name

    @property
    def apps(self):
        """
        Dictionary of apps associated with this engine
        
        :returns: dictionary with keys being app name and values being app objects
        """
        return self.__applications
    
    @property
    def commands(self):
        """
        A dictionary representing all the commands that have been registered
        by apps in this engine via :meth:`register_command`.
        Each dictionary item contains the following keys:
        
        - ``callback`` - function pointer to function to execute for this command
        - ``properties`` - dictionary with free form options - these are typically
          engine specific and driven by convention.
        
        :returns: commands dictionary, keyed by command name
        """
        return self.__commands
    
    @property
    def panels(self):
        """
        Panels which have been registered with the engine via the :meth:`register_panel()`
        method. Returns a dictionary keyed by panel unique ids. Each value is a dictionary with keys
        ``callback`` and ``properties``.

        Returns all the panels which have been registered with the engine.
        
        :returns: A dictionary keyed by panel unique ids. Each value is a dictionary
                  with keys 'callback' and 'properties'
        """
        return self.__panels
    
    @property
    def has_ui(self):
        """
        Indicates that the host application that the engine is connected to has a UI enabled.
        This always returns False for some engines (such as the shell engine) and may vary 
        for some engines, depending if the host application for example is in batch mode or
        UI mode.
        
        :returns: boolean value indicating if a UI currently exists
        """
        # default implementation is to assume a UI exists
        # this is since most engines are supporting a graphical application
        return True

    @property
    def metrics_dispatch_allowed(self):
        """
        Indicates this engine will allow the metrics worker threads to forward
        the user metrics logged via core, this engine, or registered apps to
        SG.

        :returns: boolean value indicating that the engine allows user metrics
            to be forwarded to SG.
        """
        return True

    @property
    def created_qt_dialogs(self):
        """
        A list of dialog objects that have been created by the engine.

        :returns:   A list of TankQDialog objects.
        """
        return self.__created_qt_dialogs

    ##########################################################################################
    # init and destroy
    
    def init_engine(self):
        """
        Note: Now deprecated - Please use pre_app_init instead.
        """
        pass
    
    def pre_app_init(self):
        """
        Sets up the engine into an operational state. Executed by the system and typically
        implemented by deriving classes. This method called before any apps are loaded.
        """
        pass
    
    def post_app_init(self):
        """
        Executed by the system and typically implemented by deriving classes.
        This method called after all apps have been loaded.
        """
        pass
    
    def destroy(self):
        """
        Destroy all apps, then call destroy_engine so subclasses can add their own tear down code.

        .. note:: This method should not be subclassed. Instead, implement :meth:`destroy_engine()`.

        """
        self.__destroy_frameworks()
        self.__destroy_apps()

        self.log_debug("Destroying %s" % self)
        self.destroy_engine()

        # finally remove the current engine reference
        set_current_engine(None)

        # now clear the hooks cache to make sure fresh hooks are loaded the 
        # next time an engine is initialized
        hook.clear_hooks_cache()

        # clean up the main thread invoker - it's a QObject so it's important we
        # explicitly set the value to None!
        self._invoker = None
        self._async_invoker = None

        # halt metrics dispatching
        if self._metrics_dispatcher and self._metrics_dispatcher.dispatching:
            self.log_debug("Stopping metrics dispatcher.")
            self._metrics_dispatcher.stop()
            self.log_debug("Metrics dispatcher stopped.")

        # kill log handler
        LogManager().root_logger.removeHandler(self.__log_handler)
        self.__log_handler = None

    def destroy_engine(self):
        """
        Called when the engine should tear down itself and all its apps.
        Implemented by deriving classes.
        """
        pass

    def change_context(self, new_context):
        """
        Called when the engine is being asked to change contexts. This
        will only be allowed if the engine explicitly suppose on-the-fly
        context changes by way of its context_change_allowed property. Any
        apps that do not support context changing will be restarted instead.
        Custom behavior at the engine level should be handled by overriding
        one or both of pre_context_change and post_context_change methods.

        :param new_context:     The context to change to.
        :type new_context: :class:`~sgtk.Context`
        """
        # Make sure we're allowed to change context at the engine level.
        if not self.context_change_allowed:
            self.log_debug("Engine %r does not allow context changes." % self)
            raise TankContextChangeNotSupportedError()

        # Make sure that this engine is configured to run in the new context,
        # and that it's the EXACT same engine. This can be handled by comparing
        # the current engine's descriptor to the one coming from the new environment.
        # If this fails then it's more than just the engine not supporting the
        # context change, it's that the target context isn't configured properly.
        # As such, we'll let any exceptions (mostly TankEngineInitError) bubble
        # up since it's a critical error case.
        (new_env, engine_descriptor) = _get_env_and_descriptor_for_engine(
            engine_name=self.instance_name,
            tk=self.tank,
            context=new_context,
        )

        # Make sure that the engine in the target context is the same as the current
        # engine. In the case of git or app_store descriptors, the equality check
        # is an "is" check to see if they're references to the same object due to the
        # fact that those descriptor types are singletons. For dev descriptors, the
        # check is going to compare the paths of the descriptors to see if they're
        # referencing the same data on disk, in which case they are equivalent.
        if engine_descriptor != self.descriptor:
            self.log_debug("Engine %r does not match descriptors between %r and %r." % (
                self,
                self.context,
                new_context
            ))
            raise TankContextChangeNotSupportedError()

        # Run the pre_context_change method to allow for any engine-specific
        # prep work to happen.
        self.log_debug(
            "Executing pre_context_change for %r, changing from %r to %r." % (
                self,
                self.context,
                new_context
            )
        )
        # Emit the core level event.
        _execute_pre_context_change_hook(self.sgtk, self.context, new_context)
        self.pre_context_change(self.context, new_context)
        self.log_debug("Execution of pre_context_change for engine %r is complete." % self)

        # Check to see if all of our apps are capable of accepting
        # a context change. If one of them is not, then we remove it
        # from the persistent app pool, which will force it to be
        # rebuilt when apps are loaded later on.
        non_compliant_app_paths = []
        for install_path, app_instances in self.__application_pool.iteritems():
            for instance_name, app in app_instances.iteritems():
                self.log_debug(
                    "Executing pre_context_change for %r, changing from %r to %r." % (
                        app,
                        self.context,
                        new_context
                    )
                )
                app.pre_context_change(self.context, new_context)
                self.log_debug("Execution of pre_context_change for app %r is complete." % app)

        # Now that we're certain we can perform a context change,
        # we can tell the environment what the new context is, update
        # our own context property, and load the apps. The app load
        # will repopulate the __applications dict to contain the appropriate
        # apps for the new context, and will pull apps that have already
        # been loaded from the __application_pool, which is persistent.
        old_context = self.context
        self.__env = new_env
        self._set_context(new_context)
        self.__load_apps(reuse_existing_apps=True, old_context=old_context)

        # Call the post_context_change method to allow for any engine
        # specific post-change logic to be run.
        self.log_debug(
            "Executing post_context_change for %r, changing from %r to %r." % (
                self,
                self.context,
                new_context
            )
        )

        # Emit the core level event.
        self.post_context_change(old_context, new_context)
        _execute_post_context_change_hook(self.sgtk, old_context, new_context)
        self.log_debug("Execution of post_context_change for engine %r is complete." % self)

        # Last, now that we're otherwise done, we can run the
        # apps' post_engine_init methods.
        self.__run_post_engine_inits()

    ##########################################################################################
    # public methods

    def show_busy(self, title, details):
        """
        Displays or updates a global "busy window" tied to this engine. The window
        is a splash screen type window, floats on top and contains details of what
        is currently being processed.

        This method pops up a splash screen with a message and the idea is that
        long running core processes can use this as a way to communicate their intent
        to the user and keep the user informed as slow processes are executed. If the engine
        has a UI present, this will be used to display the progress message. If the engine
        does not have UI support, a message will be logged. The UI always appears in the
        main thread for safety.

        Only one global progress window can exist per engine at a time, so if you want to
        push several updates one after the other, just keep calling this method.

        When you want to remove the window, call :meth:`clear_busy()`.

        Note! If you are calling this from the Core API you typically don't have
        access to the current engine object. In this case you can use the
        convenience method ``tank.platform.engine.show_global_busy()`` which will
        attempt to broadcast the request to the currently active engine.

        :params title: Short descriptive title of what is happening
        :params details: Detailed message describing what is going on.
        """
        # make sure that the UI is always shown in the main thread
        self.execute_in_main_thread(self.__show_busy, title, details)

    def clear_busy(self):
        """
        Closes any active busy window.

        For more details, see the :meth:`show_busy()` documentation.
        """
        if self.__global_progress_widget:
            self.execute_in_main_thread(self.__clear_busy)


    def register_command(self, name, callback, properties=None):
        """
        Register a command with a name and a callback function.

        Each engine implements its own command handling, so the way
        commands are exposed to the user can differ. Typically, they
        appear as items on a Shotgun menu somewhere in the user interface
        of the DCC that is being integrated into.

        Properties can store
        implementation specific configuration, like if a tooltip is supported.
        Typically called from the :meth:`Application.init_app()` method of an app::


            self.engine.register_command(
                "Work Area Info...",
                callback,
                {"type": "context_menu", "short_name": "work_area_info"}
            )

        :param name: Name of the command. This will be the key when accessed via the
                     :meth:`commands` dictionary.
        :param callback: Callback to call upon command execution
        :param properties: Dictionary with command properties.
        """
        if properties is None:
            properties = {}
        
        # uniqueness prefix, populated when there are several instances of the same app
        properties["prefix"] = None
        
        # try to add an app key to the dict with the app requesting the command
        if self.__currently_initializing_app is not None:
            # track which apps this request came from
            properties["app"] = self.__currently_initializing_app
        
        # add some defaults. If there isn't a description key, add it from the app's manifest
        if "description" not in properties and self.__currently_initializing_app:
            properties["description"] = self.__currently_initializing_app.description
        
        if "icon" not in properties and self.__currently_initializing_app:
            properties["icon"] = self.__currently_initializing_app.descriptor.icon_256

        # check for duplicates!
        if name in self.__commands:
            # already something in the dict with this name
            existing_item = self.__commands[name]
            if existing_item["properties"].get("app"):
                # we know the app for the existing item.
                # so prefix with app name
                prefix = existing_item["properties"].get("app").instance_name
                new_name_for_existing = "%s:%s" % (prefix, name)
                self.__commands[new_name_for_existing] = existing_item
                self.__commands[new_name_for_existing]["properties"]["prefix"] = prefix 
                del(self.__commands[name])
                # add it to our list
                self.__commands_that_need_prefixing.append(name)
                      
        if name in self.__commands_that_need_prefixing:
            # try to append a prefix if possible
            if properties.get("app"):
                prefix = properties.get("app").instance_name
                name = "%s:%s" % (prefix, name)
                # also add a prefix key in the properties dict
                properties["prefix"] = prefix

        # now define command wrappers to capture metrics logging
        # on command execution. The toolkit callback system supports
        # two different callback styles:
        #
        # - A legacy type which is only used by Shotgun Apps which
        #   utilize multi select. These callbacks are always on the
        #   form callback(entity_type, entity_ids)
        #
        # - The standard type, which does not pass any arguments:
        #   callback()
        #

        # introspect the arg list to determine this and set a flag
        # to highlight this state. This is used by the tank_command
        # execution logic to correctly dispatch the callback during
        # runtime.
        arg_spec = inspect.getargspec(callback)
        # note - cannot use named tuple form because it is py2.6+
        arg_list = arg_spec[0]

        if "entity_type" in arg_list and "entity_ids" in arg_list:
            # add property flag
            properties[constants.LEGACY_MULTI_SELECT_ACTION_FLAG] = True

        # define a generic callback wrapper for metrics logging
        def callback_wrapper(*args, **kwargs):

            if properties.get("app"):
                # track which app command is being launched
                properties["app"].log_metric("'%s'" % name, log_version=True)

            # run the actual payload callback
            return callback(*args, **kwargs)

        self.__commands[name] = {
            "callback": callback_wrapper,
            "properties": properties,
        }


    def register_panel(self, callback, panel_name="main", properties=None):
        """
        Similar to :meth:`register_command()`, but instead of registering a menu item in the form of a
        command, this method registers a UI panel. A register_panel call should
        be used in conjunction with a register_command call.
        
        Panels need to be registered if they should persist between DCC sessions (e.g. 
        for example 'saved layouts').
        
        Just like with the :meth:`register_command` method, panel registration should be executed
        from within the init phase of the app. Once a panel has been registered, it is possible
        for the engine to correctly restore panel UIs at startup and profile switches. 
        
        Not all engines support this feature, but in for example Nuke, a panel can be added to 
        a saved layout. Apps wanting to be able to take advantage of the persistence given by
        these saved layouts will need to call register_panel as part of their init_app phase.
        
        In order to show or focus on a panel, use the :meth:`show_panel` method instead.
        
        :param callback: Callback to a factory method that creates the panel and returns a panel widget.
        :param panel_name: A string to distinguish this panel from other panels created by 
                           the app. This will be used as part of the unique id for the panel.
        :param properties: Properties dictionary. Reserved for future use.
        :returns: A unique identifier that can be used to consistently identify the 
                  panel across sessions. This identifier should be used to identify the panel
                  in all subsequent calls, e.g. for example :meth:`show_panel()`.
        """
        properties = properties or {}
        
        if self.__currently_initializing_app is None:
            # register_panel is called from outside of init_app
            raise TankError("register_panel must be called from inside of the init_app() method!")
        
        current_app = self.__currently_initializing_app
        
        # similar to register_command, track which app this request came from
        properties["app"] = current_app 
        
        # now compose a unique id for this panel.
        # This is done based on the app instance name plus the given panel name.
        # By using the instance name rather than the app name, we support the
        # use case where more than one instance of an app exists within a
        # config.
        panel_id = "%s_%s" % (current_app.instance_name, panel_name)
        # to ensure the string is safe to use in most engines,
        # sanitize to simple alpha-numeric form
        panel_id = re.sub("\W", "_", panel_id)
        panel_id = panel_id.lower()

        # add it to the list of registered panels
        self.__panels[panel_id] = {"callback": callback, "properties": properties}
        
        self.log_debug("Registered panel %s" % panel_id)
        
        return panel_id
        
    def execute_in_main_thread(self, func, *args, **kwargs):
        """
        Execute the specified function in the main thread when called from a non-main
        thread.  This will block the calling thread until the function returns. Note that this
        method can introduce a deadlock if the main thread is waiting for a background thread
        and the background thread is invoking this method. Since the main thread is waiting
        for the background thread to finish, Qt's event loop won't be able to process the request
        to execute in the main thread::

            >>> from sgtk.platform.qt import QtGui
            >>> engine.execute_in_main_thread(QtGui.QMessageBox.information, None, "Hello", "Hello from the main thread!")

        .. note:: This currently only works if Qt is available, otherwise it just
                  executes immediately on the current thread.

        :param func: function to call
        :param args: arguments to pass to the function
        :param kwargs: named arguments to pass to the function

        :returns: the result of the function call
        """
        return self._execute_in_main_thread(self._SYNC_INVOKER, func, *args, **kwargs)

    def async_execute_in_main_thread(self, func, *args, **kwargs):
        """
        Execute the specified function in the main thread when called from a non-main
        thread.  This call will return immediately and will not wait for the code to be
        executed in the main thread.

        .. note:: This currently only works if Qt is available, otherwise it just
                  executes immediately on the current thread.

        :param func: function to call
        :param args: arguments to pass to the function
        :param kwargs: named arguments to pass to the function
        """
        self._execute_in_main_thread(self._ASYNC_INVOKER, func, *args, **kwargs)

    def _execute_in_main_thread(self, invoker_id, func, *args, **kwargs):
        """
        Executes the given method and arguments with the specified invoker.
        If the invoker is not ready or if the calling thread is the main thread,
        the method is called immediately with it's arguments.

        :param invoker_id: Either _ASYNC_INVOKER or _SYNC_INVOKER.
        :param func: function to call
        :param args: arguments to pass to the function
        :param kwargs: named arguments to pass to the function

        :returns: The return value from the invoker.
        """
        # Execute in main thread might be called before the invoker is ready.
        # For example, an engine might use the invoker for logging to the main
        # thread.
        invoker = self._invoker if invoker_id == self._SYNC_INVOKER else self._async_invoker
        if invoker:
            from .qt import QtGui, QtCore
            if (QtGui.QApplication.instance()
                and QtCore.QThread.currentThread() != QtGui.QApplication.instance().thread()):
                # invoke the function on the thread that the QtGui.QApplication was created on.
                return invoker.invoke(func, *args, **kwargs)
            else:
                # we're already on the main thread so lets just call our function:
                return func(*args, **kwargs)
        else:
            # we don't have an invoker so just call the function:
            return func(*args, **kwargs)

    def get_matching_commands(self, command_selectors):
        """
        Finds all the commands that match the given selectors.

        Command selector structures are typically found in engine configurations
        and are typically defined on the following form in yaml::

            menu_favourites:
            - {app_instance: tk-multi-workfiles, name: Shotgun File Manager...}
            - {app_instance: tk-multi-snapshot,  name: Snapshot...}
            - {app_instance: tk-multi-workfiles, name: Shotgun Save As...}
            - {app_instance: tk-multi-publish,   name: Publish...}

        Note that selectors that do not match a command will output a warning.

        :param command_selectors: A list of command selectors, with each
                                  selector having the following structure::

                                      {
                                        name: command-name,
                                        app_instance: instance-name
                                      }

                                  An empty name ("") will select all the
                                  commands of the given instance-name.

        :returns:                 A list of tuples for all commands that match
                                  the selectors. Each tuple has the format::

                                      (instance-name, command-name, callback)
        """
        # return a dictionary grouping all the commands by instance name
        commands_by_instance = {}
        for (name, value) in self.commands.iteritems():
            app_instance = value["properties"].get("app")
            if app_instance is None:
                continue
            instance_name = app_instance.instance_name
            commands_by_instance.setdefault(instance_name, []).append(
                (name, value["callback"]))

        # go through the selectors and return any matching commands
        ret_value = []
        for selector in command_selectors:
            command_name = selector["name"]
            instance_name = selector["app_instance"]
            instance_commands = commands_by_instance.get(instance_name, [])

            # add the commands if the name of the settings is ''
            # or the name matches
            matching_commands = [(instance_name, name, callback)
                                 for (name, callback) in instance_commands
                                 if not command_name or (command_name == name)]
            ret_value.extend(matching_commands)

            # give feedback if no commands were found
            if not matching_commands:
                self._engine.log_warning(
                    "The requested command '%s' from app instance '%s' could "
                    "not be matched.\nPlease make sure that you have the app "
                    "installed and that it has successfully initialized." %
                    (command_name, instance_name))

        return ret_value

    ##########################################################################################
    # logging interfaces

    def log_debug(self, msg):
        """
        Logs a debug message.

        .. deprecated:: 0.18
            Use :meth:`Engine.logger` instead.

        .. note:: Toolkit will probe for this method and use it to determine if
                  the current engine supports the new :meth:`Engine.logger` based logging
                  or not. If you are developing an engine and want to upgrade it to
                  use the new logging capabilities, you should remove the
                  implementation of ``log_debug|error|info|...()`` methods and
                  instead sublcass :meth:`Engine._emit_log_message`.

        :param msg: Message to log.
        """
        if not self.__has_018_logging_support() and self.__log_handler.inside_dispatch:
            # special case: We are in legacy mode and all log messages are
            # dispatched to the log_xxx methods because this engine does not have an
            # _emit_log_message implementation. This is fine because typically old
            # engine implementations subclass the log_xxx class, meaning that this call
            # is never run, but instead the subclassed code in run. If however, this
            # could *would* run in that case for whatever reason (either it wasn't
            # subclassed or the subclassed code calls the baseclass), we need to be
            # careful not to end up in an infinite loop. Therefore, the log handler
            # sets a flag to indicate that this code is being called from the logger
            # and not from somewhere else. In that case we just exit early to avoid
            # the infinite recursion
            return
        self.logger.debug(msg)
    
    def log_info(self, msg):
        """
        Logs an info message.

        .. deprecated:: 0.18
            Use :meth:`Engine.logger` instead.

        :param msg: Message to log.
        """
        if not self.__has_018_logging_support() and self.__log_handler.inside_dispatch:
            # special case: We are in legacy mode and all log messages are
            # dispatched to the log_xxx methods because this engine does not have an
            # _emit_log_message implementation. This is fine because typically old
            # engine implementations subclass the log_xxx class, meaning that this call
            # is never run, but instead the subclassed code in run. If however, this
            # could *would* run in that case for whatever reason (either it wasn't
            # subclassed or the subclassed code calls the baseclass), we need to be
            # careful not to end up in an infinite loop. Therefore, the log handler
            # sets a flag to indicate that this code is being called from the logger
            # and not from somewhere else. In that case we just exit early to avoid
            # the infinite recursion
            return
        self.logger.info(msg)
        
    def log_warning(self, msg):
        """
        Logs an warning message.

        .. deprecated:: 0.18
            Use :meth:`Engine.logger` instead.

        :param msg: Message to log.
        """
        if not self.__has_018_logging_support() and self.__log_handler.inside_dispatch:
            # special case: We are in legacy mode and all log messages are
            # dispatched to the log_xxx methods because this engine does not have an
            # _emit_log_message implementation. This is fine because typically old
            # engine implementations subclass the log_xxx class, meaning that this call
            # is never run, but instead the subclassed code in run. If however, this
            # could *would* run in that case for whatever reason (either it wasn't
            # subclassed or the subclassed code calls the baseclass), we need to be
            # careful not to end up in an infinite loop. Therefore, the log handler
            # sets a flag to indicate that this code is being called from the logger
            # and not from somewhere else. In that case we just exit early to avoid
            # the infinite recursion
            return
        self.logger.warning(msg)
    
    def log_error(self, msg):
        """
        Logs an error message.

        .. deprecated:: 0.18
            Use :meth:`Engine.logger` instead.

        :param msg: Message to log.
        """
        if not self.__has_018_logging_support() and self.__log_handler.inside_dispatch:
            # special case: We are in legacy mode and all log messages are
            # dispatched to the log_xxx methods because this engine does not have an
            # _emit_log_message implementation. This is fine because typically old
            # engine implementations subclass the log_xxx class, meaning that this call
            # is never run, but instead the subclassed code in run. If however, this
            # could *would* run in that case for whatever reason (either it wasn't
            # subclassed or the subclassed code calls the baseclass), we need to be
            # careful not to end up in an infinite loop. Therefore, the log handler
            # sets a flag to indicate that this code is being called from the logger
            # and not from somewhere else. In that case we just exit early to avoid
            # the infinite recursion
            return
        self.logger.error(msg)

    def log_exception(self, msg):
        """
        Logs an exception message.

        .. deprecated:: 0.18
            Use :meth:`Engine.logger` instead.

        :param msg: Message to log.
        """
        if not self.__has_018_logging_support() and self.__log_handler.inside_dispatch:
            # special case: We are in legacy mode and all log messages are
            # dispatched to the log_xxx methods because this engine does not have an
            # _emit_log_message implementation. This is fine because typically old
            # engine implementations subclass the log_xxx class, meaning that this call
            # is never run, but instead the subclassed code in run. If however, this
            # could *would* run in that case for whatever reason (either it wasn't
            # subclassed or the subclassed code calls the baseclass), we need to be
            # careful not to end up in an infinite loop. Therefore, the log handler
            # sets a flag to indicate that this code is being called from the logger
            # and not from somewhere else. In that case we just exit early to avoid
            # the infinite recursion
            return
        self.logger.exception(msg)


    ##########################################################################################
    # debug for tracking Qt Widgets & Dialogs created by the provided methods      

    def get_debug_tracked_qt_widgets(self):
        """
        Print debug info about created Qt dialogs and widgets
        """
        return self.__qt_debug_info                

    def __debug_track_qt_widget(self, widget):
        """
        Add the qt widget to a list of objects to be tracked. 
        """
        if widget:
            self.__qt_debug_info[widget.__repr__()] = weakref.ref(widget)
        
    ##########################################################################################
    # private and protected methods

    def _emit_log_message(self, handler, record):
        """
        Called by the engine whenever a new log message is available.
        All log messages from the toolkit logging namespace will be passed to this method.

        .. note:: To implement logging in your engine implementation, subclass
                  this method and display the record in a suitable way - typically
                  this means sending it to a built-in DCC console. In addition to this,
                  ensure that your engine implementation *does not* subclass
                  the (old) :meth:`Engine.log_debug`, :meth:`Engine.log_info` family
                  of logging methods.

                  For a consistent output, use the formatter that is associated with
                  the log handler that is passed in. A basic implementation of
                  this method could look like this::

                      # call out to handler to format message in a standard way
                      msg_str = handler.format(record)

                      # display message
                      print msg_str

        .. warning:: This method may be executing called from worker threads. In DCC
                     environments, where it is important that the console/logging output
                     always happens in the main thread, it is recommended that you
                     use the :meth:`async_execute_in_main_thread` to ensure that your
                     logging code is writing to the DCC console in the main thread.

        :param handler: Log handler that this message was dispatched from
        :type handler: :class:`~python.logging.LogHandler`
        :param record: Std python logging record
        :type record: :class:`~python.logging.LogRecord`
        """
        # default implementation doesn't do anything.


    def _get_dialog_parent(self):
        """
        Get the QWidget parent for all dialogs created through :meth:`show_dialog` :meth:`show_modal`.
        
        Can be overriden in derived classes to return the QWidget to be used as the parent 
        for all TankQDialog's.

        :return: QT Parent window (:class:`PySide.QtGui.QWidget`)
        """
        # By default, this will return the QApplication's active window:
        from .qt import QtGui
        return QtGui.QApplication.activeWindow()
                
    def _create_dialog(self, title, bundle, widget, parent):
        """
        Create a TankQDialog with the specified widget embedded. This also connects to the 
        dialogs dialog_closed event so that it can clean up when the dialog is closed.

        .. note:: For more information, see the documentation for :meth:`show_dialog()`.
        
        :param title: The title of the window
        :param bundle: The app, engine or framework object that is associated with this window
        :param widget: A QWidget instance to be embedded in the newly created dialog.
        :type widget: :class:`PySide.QtGui.QWidget`
        """
        from .qt import tankqdialog
        
        # create a dialog to put it inside
        dialog = tankqdialog.TankQDialog(title, bundle, widget, parent)

        # keep a reference to all created dialogs to make GC happy
        self.__created_qt_dialogs.append(dialog)
        
        # watch for the dialog closing so that we can clean up
        dialog.dialog_closed.connect(self._on_dialog_closed)
        
        # keep track of some info for debugging object lifetime
        self.__debug_track_qt_widget(dialog)
        
        return dialog

    def _create_widget(self, widget_class, *args, **kwargs):
        """
        Create an instance of the specified widget_class.  This wraps the widget_class so that 
        the TankQDialog it is embedded in can connect to it more easily in order to handle the 
        close event.

        When overriding in a derived engine, be sure to call the base implementations of
        :meth:`_create_widget()` and :meth:`_create_dialog()` to ensure that all
        dialogs and widgets are tracked efficiently and safely.

        .. note:: For more information, see the documentation for :meth:`show_dialog()`.

        :param widget_class: The class of the UI to be constructed. This must derive from QWidget.
        :type widget_class: :class:`PySide.QtGui.QWidget`
            
        Additional parameters specified will be passed through to the widget_class constructor.
        """
        from .qt import tankqdialog
                
        # construct the widget object
        derived_widget_class = tankqdialog.TankQDialog.wrap_widget_class(widget_class)
        widget = derived_widget_class(*args, **kwargs)
        
        # keep track of some info for debugging object lifetime
        self.__debug_track_qt_widget(widget)
        
        return widget
    
    def _create_dialog_with_widget(self, title, bundle, widget_class, *args, **kwargs):
        """
        Convenience method to create an sgtk TankQDialog with a widget instantiated from 
        widget_class embedded in the main section.

        .. note:: For more information, see the documentation for :meth:`show_dialog()`.
        
        :param title: The title of the window
        :param bundle: The app, engine or framework object that is associated with this window
        :param widget_class: The class of the UI to be constructed. This must derive from QWidget.
        :type widget_class: :class:`PySide.QtGui.QWidget`
            
        Additional parameters specified will be passed through to the widget_class constructor.
        """
        # get the parent for the dialog:
        parent = self._get_dialog_parent()
        
        # create the widget:
        widget = self._create_widget(widget_class, *args, **kwargs)
        
        # apply style sheet
        self._apply_external_styleshet(bundle, widget)        
        
        # create the dialog:
        dialog = self._create_dialog(title, bundle, widget, parent)
        return (dialog, widget)
    
    def _on_dialog_closed(self, dlg):
        """
        Called when a dialog created by this engine is closed.
        
        :param dlg: The dialog being closed
        :type dlg: :class:`PySide.QtGui.QWidget`
        
        Derived implementations of this method should be sure to call
        the base implementation
        """
        # first, detach the widget from the dialog.  This allows
        # the two objects to be cleaned up seperately menaing the
        # lifetime of the widget can be better managed
        widget = dlg.detach_widget()
        
        # add the dlg and it's contained widget to the list
        # of widgets to delete at some point!
        self.__qt_widget_trash.append(dlg)
        self.__qt_widget_trash.append(widget)
        
        if dlg in self.__created_qt_dialogs:
            # don't need to track this dialog any longer
            self.__created_qt_dialogs.remove(dlg)
            
        # disconnect from the dialog:
        dlg.dialog_closed.disconnect(self._on_dialog_closed)
        
        # clear temps
        dlg = None
        widget = None
        
        # finally, clean up the widget trash:
        self.__cleanup_widget_trash()
        

    def __cleanup_widget_trash(self):
        """
        Run through the widget trash and clean up any widgets
        that are no longer referenced by anything else.
        
        Notes:  This is pretty dumb and only looks at reference
        counts.  This means that if a widget has cyclic references
        then it will never get released.
        
        Better to be safe though as deleting/releasing a widget that
        still has events in the event queue will cause a hard crash!
        """
        still_trash = []
        for widget in self.__qt_widget_trash:
            # There should be 3 references:
            # 1. self.__qt_widget_trash[n]
            # 2. widget temporary
            # 3. temporary used by sys.getrefcount
            if sys.getrefcount(widget) <= 3:
                # we have the only references to the widget
                # so lets delete it!
                try:
                    widget.deleteLater()
                except RuntimeError:
                    # this is most likely because the Qt C++ widget has 
                    # already been deleted elsewhere so we can safely 
                    # ignore it!
                    pass
            else:
                # there are still other references to this widget 
                # out there so we should still keep track of it
                still_trash.append(widget)
    
        # update widget trash
        self.__qt_widget_trash = still_trash
        self.log_debug("Widget trash contains %d widgets" % (len(self.__qt_widget_trash)))

    def show_dialog(self, title, bundle, widget_class, *args, **kwargs):
        """
        Shows a non-modal dialog window in a way suitable for this engine. 
        The engine will attempt to parent the dialog nicely to the host application.

        **Notes for engine developers**

        Qt dialog & widget management can be quite tricky in different engines/applications.
        Because of this, Sgtk provides a few overridable methods with the idea being that when
        developing a new engine, you only need to override the minimum amount necessary.

        Making use of these methods in the correct way allows the base Engine class to manage the
        lifetime of the dialogs and widgets efficiently and safely without you having to worry about it.

        The methods available are listed here in the hierarchy in which they are called::

            show_dialog()/show_modal()
                _create_dialog_with_widget()
                    _get_dialog_parent()
                    _create_widget()
                    _create_dialog()

        For example, if you just need to make sure that all dialogs use a specific parent widget
        then you only need to override _get_dialog_parent() (e.g. the tk-maya engine).
        However, if you need to implement a two-stage creation then you may need to re-implement
        show_dialog() and show_modal() to call _create_widget() and _create_dialog() directly rather
        than using the helper method _create_dialog_with_widget() (e.g. the tk-3dsmax engine).
        Finally, if the application you are writing an engine for is Qt based then you may not need
        to override any of these methods (e.g. the tk-nuke engine).

        :param title: The title of the window
        :param bundle: The app, engine or framework object that is associated with this window
        :param widget_class: The class of the UI to be constructed. This must derive from QWidget.
        :type widget_class: :class:`PySide.QtGui.QWidget`
        
        Additional parameters specified will be passed through to the widget_class constructor.
        
        :returns: the created widget_class instance
        """
        if not self.has_ui:
            self.log_error("Sorry, this environment does not support UI display! Cannot show "
                           "the requested window '%s'." % title)
            return None
        
        # create the dialog:
        dialog, widget = self._create_dialog_with_widget(title, bundle, widget_class, *args, **kwargs)
        
        # show the dialog        
        dialog.show()
        
        # lastly, return the instantiated widget
        return widget
    
    def show_modal(self, title, bundle, widget_class, *args, **kwargs):
        """
        Shows a modal dialog window in a way suitable for this engine. The engine will attempt to
        integrate it as seamlessly as possible into the host application. This call is blocking 
        until the user closes the dialog.
        
        :param title: The title of the window
        :param bundle: The app, engine or framework object that is associated with this window
        :param widget_class: The class of the UI to be constructed. This must derive from QWidget.
        :type widget_class: :class:`PySide.QtGui.QWidget`
        
        Additional parameters specified will be passed through to the widget_class constructor.

        :returns: (a standard QT dialog status return code, the created widget_class instance)
        """
        if not self.has_ui:
            self.log_error("Sorry, this environment does not support UI display! Cannot show "
                           "the requested window '%s'." % title)
            return None
        
        # create the dialog:
        dialog, widget = self._create_dialog_with_widget(title, bundle, widget_class, *args, **kwargs)
        
        # finally launch it, modal state
        status = dialog.exec_()
        
        # lastly, return the instantiated widget
        return (status, widget)
    

    def show_panel(self, panel_id, title, bundle, widget_class, *args, **kwargs):
        """
        Shows a panel in a way suitable for this engine. Engines should attempt to
        integrate panel support as seamlessly as possible into the host application. 
        Some engines have extensive panel support and workflows, others have none at all.
        
        If the engine does not specifically implement panel support, the window will 
        be shown as a modeless dialog instead and the call is equivalent to 
        calling show_dialog().
        
        :param panel_id: Unique identifier for the panel, as obtained by register_panel().
        :param title: The title of the panel
        :param bundle: The app, engine or framework object that is associated with this window
        :param widget_class: The class of the UI to be constructed. This must derive from QWidget.
        :type widget_class: :class:`PySide.QtGui.QWidget`
        
        Additional parameters specified will be passed through to the widget_class constructor.
        
        :returns: the created widget_class instance
        """
        # engines implementing panel support should subclass this method.
        # the core implementation falls back on a modeless window.
        self.log_warning("Panel functionality not implemented. Falling back to showing "
                         "panel '%s' in a modeless dialog" % panel_id)
        return self.show_dialog(title, bundle, widget_class, *args, **kwargs)        


    def _resolve_sg_stylesheet_tokens(self, style_sheet):
        """
        Given a string containing a qt style sheet,
        perform replacements of key toolkit tokens.
        
        For example, "{{SG_HIGHLIGHT_COLOR}}" is converted to "#30A7E3"
        
        :param style_sheet: Stylesheet string to process
        :returns: Stylesheet string with replacements applied
        """
        processed_style_sheet = style_sheet
        for (token, value) in constants.SG_STYLESHEET_CONSTANTS.iteritems():
            processed_style_sheet = processed_style_sheet.replace("{{%s}}" % token, value)
        return processed_style_sheet
    
    def _apply_external_styleshet(self, bundle, widget):
        """
        Apply an std external stylesheet, associated with a bundle, to a widget.
        
        This will check if a standard style.css file exists in the
        app/engine/framework root location on disk and if so load it from 
        disk and apply to the given widget. The style sheet is cascading, meaning 
        that it will affect all children of the given widget. Typically this is used
        at window creation in order to allow newly created dialogs to apply app specific
        styles easily.
        
        :param bundle: app/engine/framework instance to load style sheet from
        :param widget: widget to apply stylesheet to 
        """
        qss_file = os.path.join(bundle.disk_location, constants.BUNDLE_STYLESHEET_FILE)
        try:
            f = open(qss_file, "rt")
            try:
                # Read css file
                self.log_debug("Detected std style sheet file '%s' - applying to widget %s" % (qss_file, widget))
                qss_data = f.read()
                # resolve tokens
                qss_data = self._resolve_sg_stylesheet_tokens(qss_data)
                # apply to widget (and all its children)
                widget.setStyleSheet(qss_data)
            except Exception, e:
                # catch-all and issue a warning and continue.
                self.log_warning("Could not apply stylesheet '%s': %s" % (qss_file, e))
            finally:
                f.close()
        except IOError:
            # The file didn't exist, so nothing to do.
            pass

    def _define_qt_base(self):
        """
        This will be called at initialisation time and will allow 
        a user to control various aspects of how QT is being used
        by Tank. The method should return a dictionary with a number
        of specific keys, outlined below. 
        
        * qt_core - the QtCore module to use
        * qt_gui - the QtGui module to use
        * dialog_base - base class for to use for Tank's dialog factory
        
        :returns: dict
        """
        # default to None
        base = {"qt_core": None, "qt_gui": None, "dialog_base": None}
        try:
            from PySide import QtCore, QtGui
            base["qt_core"] = QtCore
            base["qt_gui"] = QtGui
            base["dialog_base"] = QtGui.QDialog
        except:
            self.log_debug("Default engine QT definition failed to find QT. "
                           "This may need to be subclassed.")
        
        return base
        
    def _initialize_dark_look_and_feel(self):
        """
        Initializes a standard toolkit look and feel using a combination of
        QPalette and stylesheets.
        
        If your engine is running inside an environment which already has
        a dark style defined, do not call this method. The Toolkit apps are 
        designed to work well with most dark themes.
        
        However, if you are for example creating your own QApplication instance
        you can execute this method to but the session into Toolkit's 
        standard dark mode.
        
        This will initialize the plastique style and set it up with a standard
        dark palette and supporting stylesheet.
        
        Apps and UIs can then extend this further by using further css.
        
        Due to restrictions in QT, this needs to run after a QApplication object
        has been instantiated.
        """
        from .qt import QtGui, QtCore
        
        this_folder = os.path.abspath(os.path.dirname(__file__))
        
        # initialize our style
        QtGui.QApplication.setStyle("plastique")
        
        # Read in a serialized version of a palette
        # this file was generated in the following way:
        #
        # Inside of maya 2014, the following code was executed:
        #
        # from PySide import QtGui, QtCore
        # app = QtCore.QCoreApplication.instance()
        # fh = QtCore.QFile("/tmp/palette.dump")
        # fh.open(QtCore.QIODevice.WriteOnly)
        # out = QtCore.QDataStream(fh)
        # out.__lshift__( app.palette() )
        # fh.close()
        #
        # When we load this up in our engine, we will get a look
        # and feel similar to that of maya.

        try:
            # open palette file
            palette_file = os.path.join(this_folder, "qt", "dark_palette.qpalette")
            fh = QtCore.QFile(palette_file)
            fh.open(QtCore.QIODevice.ReadOnly);
            file_in = QtCore.QDataStream(fh)
    
            # deserialize the palette
            # (store it for GC purposes)
            self._dark_palette = QtGui.QPalette()
            file_in.__rshift__(self._dark_palette)
            fh.close()
            
            # set the std selection bg color to be 'shotgun blue'
            highlight_color = QtGui.QBrush(QtGui.QColor(constants.SG_STYLESHEET_CONSTANTS["SG_HIGHLIGHT_COLOR"]))
            self._dark_palette.setBrush(QtGui.QPalette.Highlight, highlight_color)

            # update link colors
            fg_color = self._dark_palette.color(QtGui.QPalette.Text)
            self._dark_palette.setColor(QtGui.QPalette.Link, fg_color)
            self._dark_palette.setColor(QtGui.QPalette.LinkVisited, fg_color)

            self._dark_palette.setBrush(QtGui.QPalette.HighlightedText, QtGui.QBrush(QtGui.QColor("#FFFFFF")))
            
            # and associate it with the qapplication
            QtGui.QApplication.setPalette(self._dark_palette)

        except Exception, e:
            self.log_error("The standard toolkit dark palette could not be set up! The look and feel of your "
                           "toolkit apps may be sub standard. Please contact support. Details: %s" % e)
            
        try:
            # read css
            css_file = os.path.join(this_folder, "qt", "dark_palette.css")
            f = open(css_file)
            css_data = f.read()
            f.close()
            css_data = self._resolve_sg_stylesheet_tokens(css_data)
            app = QtCore.QCoreApplication.instance()
            
            app.setStyleSheet(css_data)
        except Exception, e:
            self.log_error("The standard toolkit dark stylesheet could not be set up! The look and feel of your "
                           "toolkit apps may be sub standard. Please contact support. Details: %s" % e)
        
    
    def _get_standard_qt_stylesheet(self):
        """
        **********************************************************************
        THIS METHOD HAS BEEN DEPRECATED AND SHOULD NOT BE USED!
        Instead, call _initialize_standard_look_and_feel()
        **********************************************************************
        
        For environments which do not have a well defined QT style sheet,
        Toolkit maintains a "standard style" which is similar to the look and
        feel that Maya and Nuke has. 
        
        This is intended to be used in conjunction with QTs cleanlooks mode.
        The init code inside an engine would typically look something like this:
        
            QtGui.QApplication.setStyle("cleanlooks")
            qt_application = QtGui.QApplication([])
            qt_application.setStyleSheet( self._get_standard_qt_stylesheet() )         
        
        :returns: The style sheet data, as a string.
        """
        this_folder = os.path.abspath(os.path.dirname(__file__))
        css_file = os.path.join(this_folder, "qt", "toolkit_std_dark.css")
        f = open(css_file)
        css_data = f.read()
        f.close()
        return css_data

    def _register_shared_framework(self, instance_name, fw_obj):
        """
        Registers a framework with the specified instance name.
        This allows framework instances to be shared between bundles.
        This method is exposed for use by the platform.framework module.
        
        :param instance_name: Name of framework instance, as defined in the
                              environment. For example 'tk-framework-widget_v1.x.x'  
        :param fw_obj: Framework object.
        """
        self.__shared_frameworks[instance_name] = fw_obj

    def _get_shared_framework(self, instance_name):
        """
        Get a framework instance by name. If no framework with the specified
        name has been loaded yet, None is returned.
        This method is exposed for use by the platform.framework module.
        
        :param instance_name: Name of framework instance, as defined in the
                              environment. For example 'tk-framework-widget_v1.x.x'        
        """
        return self.__shared_frameworks.get(instance_name, None)

    def __create_invokers(self):
        """
        Create the object used to invoke function calls on the main thread when
        called from a different thread.
        """
        invoker = None
        async_invoker = None
        if self.has_ui:
            from .qt import QtGui, QtCore
            # Classes are defined locally since Qt might not be available.
            if QtGui and QtCore:
                class Invoker(QtCore.QObject):
                    """
                    Invoker class - implements a mechanism to execute a function with arbitrary
                    args in the main thread.
                    """
                    def __init__(self):
                        """
                        Construction
                        """
                        QtCore.QObject.__init__(self)
                        self._lock = threading.Lock()
                        self._fn = None
                        self._res = None

                    def invoke(self, fn, *args, **kwargs):
                        """
                        Invoke the specified function with the specified args in the main thread

                        :param fn:          The function to execute in the main thread
                        :param *args:       Args for the function
                        :param **kwargs:    Named arguments for the function
                        :returns:           The result returned by the function
                        """
                        # acquire lock to ensure that the function and result are not overwritten
                        # by syncrounous calls to this method from different threads
                        self._lock.acquire()
                        try:
                            self._fn = lambda: fn(*args, **kwargs)
                            self._res = None

                            # invoke the internal _do_invoke method that will actually run the function.  Note that
                            # we are unable to pass/return arguments through invokeMethod as this isn't properly
                            # supported by PySide.
                            QtCore.QMetaObject.invokeMethod(self, "_do_invoke", QtCore.Qt.BlockingQueuedConnection)

                            return self._res
                        finally:
                            self._lock.release()

                    @qt.QtCore.Slot()
                    def _do_invoke(self):
                        """
                        Execute the function
                        """
                        self._res = self._fn()

                class AsyncInvoker(QtCore.QObject):
                    """
                    Invoker class - implements a mechanism to execute a function with arbitrary
                    args in the main thread asynchronously.
                    """
                    __signal = QtCore.Signal(object)

                    def __init__(self):
                        """
                        Construction
                        """
                        QtCore.QObject.__init__(self)
                        self.__signal.connect(self.__execute_in_main_thread)

                    def invoke(self, fn, *args, **kwargs):
                        """
                        Invoke the specified function with the specified args in the main thread

                        :param fn:          The function to execute in the main thread
                        :param *args:       Args for the function
                        :param **kwargs:    Named arguments for the function
                        :returns:           The result returned by the function
                        """

                        self.__signal.emit(lambda: fn(*args, **kwargs))

                    def __execute_in_main_thread(self, fn):
                        fn()

                # Make sure that the invoker exists in the main thread:
                invoker = Invoker()
                async_invoker = AsyncInvoker()
                if QtCore.QCoreApplication.instance():
                    invoker.moveToThread(QtCore.QCoreApplication.instance().thread())
                    async_invoker.moveToThread(QtCore.QCoreApplication.instance().thread())

        return invoker, async_invoker

    ##########################################################################################
    # private         
        
    def __load_apps(self, reuse_existing_apps=False, old_context=None):
        """
        Populate the __applications dictionary, skip over apps that fail to initialize.

        :param reuse_existing_apps:     Whether to use already-running apps rather than
                                        starting up a new instance. This is primarily
                                        used during context changes. Default is False.
        :param old_context:             In the event of a context change occurring, this
                                        represents the context being changed away from,
                                        which will be provided along with the current
                                        context to each reused app's post_context_change
                                        method.
        """
        # If this is a load as part of a context change, the applications
        # dict will already have stuff in it. We can explicitly clean that
        # out here since those apps also exist in self.__application_pool,
        # which is persistent.
        self.__applications = dict()

        # The commands dict will be repopulated either by new app inits,
        # or by pulling existing commands for reused apps from the persistant
        # cache of commands.
        self.__commands = dict()
        self.__register_reload_command()

        for app_instance_name in self.__env.get_apps(self.__engine_instance_name):
            # Get a handle to the app bundle.
            descriptor = self.__env.get_app_descriptor(
                self.__engine_instance_name,
                app_instance_name,
            )

            if not descriptor.exists_local():
                self.log_error("Cannot start app! %s does not exist on disk." % descriptor)
                continue

            # Load settings for app - skip over the ones that don't validate
            try:
                # get the app settings data and validate it.
                app_schema = descriptor.configuration_schema
                app_settings = self.__env.get_app_settings(
                    self.__engine_instance_name,
                    app_instance_name,
                )

                # check that the context contains all the info that the app needs
                if self.__engine_instance_name != constants.SHOTGUN_ENGINE_NAME: 
                    # special case! The shotgun engine is special and does not have a 
                    # context until you actually run a command, so disable the validation.
                    validation.validate_context(descriptor, self.context)
                
                # make sure the current operating system platform is supported
                validation.validate_platform(descriptor)
                                
                # for multi engine apps, make sure our engine is supported
                supported_engines = descriptor.supported_engines
                if supported_engines and self.name not in supported_engines:
                    raise TankError("The app could not be loaded since it only supports "
                                    "the following engines: %s. Your current engine has been "
                                    "identified as '%s'" % (supported_engines, self.name))
                
                # now validate the configuration                
                validation.validate_settings(
                    app_instance_name,
                    self.tank,
                    self.context,
                    app_schema,
                    app_settings,
                )

            except TankError, e:
                # validation error - probably some issue with the settings!
                # report this as an error message.
                self.log_error("App configuration Error for %s (configured in environment '%s'). "
                               "It will not be loaded: %s" % (app_instance_name, self.__env.disk_location, e))
                continue
            
            except Exception:
                # code execution error in the validation. Report this as an error 
                # with the engire call stack!
                self.log_exception("A general exception was caught while trying to "
                                   "validate the configuration loaded from '%s' for app %s. "
                                   "The app will not be loaded." % (self.__env.disk_location, app_instance_name))
                continue

            # If we're told to reuse existing app instances, check for it and
            # continue if it's already there. This is most likely a context
            # change that's in progress, which means we only want to load apps
            # that aren't already up and running.
            install_path = descriptor.get_path()
            app_pool = self.__application_pool

            if reuse_existing_apps and install_path in app_pool:
                # If we were given an "old" context that's being switched away
                # from, we can run the post change method and do a bit of
                # reinitialization of certain portions of the app.
                if old_context is not None and app_instance_name in app_pool[install_path]:
                    app = self.__application_pool[install_path][app_instance_name]

                    try:
                        # Update the app's internal context pointer.
                        app._set_context(self.context)

                        # Update the app settings.
                        app._set_settings(app_settings)

                        # Set the instance name.
                        app.instance_name = app_instance_name

                        # Make sure our frameworks are up and running properly for
                        # the new context.
                        setup_frameworks(self, app, self.__env, descriptor)

                        # Repopulate the app's commands into the engine.
                        for command_name, command in self.__command_pool.iteritems():
                            if app is command.get("properties", dict()).get("app"):
                                self.__commands[command_name] = command

                        # Run the post method in case there's custom logic implemented
                        # for the app.
                        app.post_context_change(old_context, self.context)
                    except Exception:
                        # If any of the reinitialization failed we will warn and
                        # continue on to a restart of the app via the normal means.
                        self.log_warning(
                            "App %r failed to change context and will be restarted: %s" % (
                                app,
                                traceback.format_exc()
                            )
                        )
                    else:
                        # If the reinitialization of the reused app succeeded, we
                        # just have to add it to the apps list and continue on to
                        # the next app.
                        self.log_debug("App %s successfully reinitialized for new context %s." % (
                            app_instance_name,
                            str(self.context)
                        ))
                        self.__applications[app_instance_name] = app
                        continue

            # load the app
            try:
                # now get the app location and resolve it into a version object
                app_dir = descriptor.get_path()

                # create the object, run the constructor
                app = application.get_application(self, 
                                                  app_dir, 
                                                  descriptor, 
                                                  app_settings, 
                                                  app_instance_name, 
                                                  self.__env)
                
                # load any frameworks required
                setup_frameworks(self, app, self.__env, descriptor)
                
                # track the init of the app
                self.__currently_initializing_app = app
                try:
                    app.init_app()
                finally:
                    self.__currently_initializing_app = None
            
            except TankError, e:
                self.log_error("App %s failed to initialize. It will not be loaded: %s" % (app_dir, e))
                
            except Exception:
                self.log_exception("App %s failed to initialize. It will not be loaded." % app_dir)
            else:
                # note! Apps are keyed by their instance name, meaning that we 
                # could theoretically have multiple instances of the same app.
                self.__applications[app_instance_name] = app

            # For the sake of potetial context changes, apps and commands are cached
            # into a persistent pool such that they can be reused at some later time.
            # This is required because, during context changes, some apps that were
            # active in the old context might not be active in the new context. Because
            # we might then switch BACK to the old context at some later time, or some
            # future context might simply make use of some of the same apps, we want
            # to keep a running cache of everything that's been initialized over time.
            # This will allow us to reuse those (assuming they support on-the-fly
            # context changes) rather than having to import and instantiate the same
            # app(s) all over again, thereby hurting performance.

            # Likewise, with commands, those from the old context that are not associated
            # with apps that are active in the new context are filtered out of the engine's
            # list of commands. When switching back to the old context, or any time the
            # associated app is reused, we can then add back in the commands that the app
            # had previously registered. With that, we're not required to re-run the init
            # process for the app.

            # Update the persistent application pool for use in context changes.
            for app in self.__applications.values():
                # We will only track apps that we know can handle a context
                # change. Any that do not will not be treated as a persistent
                # app.
                if app.context_change_allowed:
                    app_path = app.descriptor.get_path()

                    if app_path not in self.__application_pool:
                        self.__application_pool[app_path] = dict()

                    self.__application_pool[app.descriptor.get_path()][app_instance_name] = app

            # Update the persistent commands pool for use in context changes.
            for command_name, command in self.__commands.iteritems():
                self.__command_pool[command_name] = command
            
    def __destroy_frameworks(self):
        """
        Destroy frameworks
        """
        # Destroy engine's frameworks
        for fw in self.frameworks.values():
            if not fw.is_shared:
                fw._destroy_framework()
        
        # Destroy shared frameworks
        for fw in self.__shared_frameworks.values():
            fw._destroy_framework()
        self.__shared_frameworks = {}

    def __destroy_apps(self):
        """
        Call the destroy_app method on all loaded apps
        """
        
        for app in self.__applications.values():
            app._destroy_frameworks()
            self.log_debug("Destroying %s" % app)
            app.destroy_app()

    def __register_reload_command(self):
        """
        Registers a "Reload and Restart" command with the engine if any
        running apps are registered via a dev descriptor.
        """
        for app in self.__applications.values():
            if app.descriptor.is_dev():
                self.log_debug("App %s is registered via a dev descriptor. Will add a reload "
                               "button to the actions listings." % app)
                from . import restart
                self.register_command(
                    "Reload and Restart",
                    restart,
                    {"short_name": "restart", "type": "context_menu"}
                )
                # only need one reload button, so don't keep iterating :)
                break

    def __run_post_engine_inits(self):
        """
        Executes the post_engine_init method for all running apps.
        """
        for app in self.__applications.values():
            try:
                app.post_engine_init()
            except TankError, e:
                self.log_error("App %s Failed to run its post_engine_init. It is loaded, but"
                               "may not operate in its desired state! Details: %s" % (app, e))
            except Exception:
                self.log_exception("App %s failed run its post_engine_init. It is loaded, but"
                                   "may not operate in its desired state!" % app)


##########################################################################################
# Engine management

g_current_engine = None

def set_current_engine(eng):
    """
    Sets the current engine

    :param eng: :class:`Engine` instance to set as current.
    """
    global g_current_engine
    g_current_engine = eng

def current_engine():
    """
    Returns the currently active engine.

    :returns: :class:`Engine` instance or None if no engine is running.
    """
    global g_current_engine
    return g_current_engine


def get_engine_path(engine_name, tk, context):
    """
    Returns the path to the engine corresponding to the given engine name or
    None if the engine could not be found.

    Similar to :meth:`start_engine`, but instead of starting an engine, this method
    returns the path to a suitable engine. This helper method is sometimes useful
    when initializing engines for applications that do not have a built in python interpreter.

    Example::

        >>> import sgtk
        >>> tk = sgtk.sgtk_from_path("/studio/project_root")
        >>> ctx = tk.context_empty()
        >>> sgtk.platform.get_engine_path('tk-maya', tk, ctx)
        /studio/sgtk/install/engines/app_store/tk-maya/v0.1.0


    :param engine_name: Name of the engine to launch, e.g. tk-maya
    :param tk: :class:`~sgtk.Sgtk` instance to associate the engine with
    :param context: :class:`~sgtk.Context` object of the context to launch the engine for.
    :returns: Path to where the engine code is located on disk.
    """
    # get environment and engine location
    try:
        (env, engine_descriptor) = _get_env_and_descriptor_for_engine(engine_name, tk, context)
    except TankEngineInitError:
        return None

    # return path to engine code
    engine_path = engine_descriptor.get_path()
    return engine_path


def start_engine(engine_name, tk, context):
    """
    Creates an engine and makes it the current engine.
    Returns the newly created engine object. Example::

        >>> import sgtk
        >>> tk = sgtk.sgtk_from_path("/studio/project_root")
        >>> ctx = tk.context_empty()
        >>> engine = sgtk.platform.start_engine('tk-maya', tk, ctx)
        >>> engine
        <Sgtk Engine 0x10451b690: tk-maya, env: shotgun>

    :param engine_name: Name of the engine to launch, e.g. tk-maya
    :param tk: :class:`~sgtk.Sgtk` instance to associate the engine with
    :param context: :class:`~sgtk.Context` object of the context to launch the engine for.
    :returns: :class:`Engine` instance
    :raises: :class:`TankEngineInitError` if an engine could not be started
             for the passed context.
    """
<<<<<<< HEAD
    try:
        # first ensure that an engine is not currently running
        if current_engine():
            raise TankError("An engine (%s) is already running! Before you can start a new engine, "
                            "please shut down the previous one using the command "
                            "tank.platform.current_engine().destroy()." % current_engine())

        # begin writing log to disk, associated with the engine
        # only do this if a logger hasn't been previously set up.
        if LogManager().base_file_handler is None:
            LogManager().initialize_base_file_handler(engine_name)

        # get environment and engine location
        (env, engine_descriptor) = _get_env_and_descriptor_for_engine(engine_name, tk, context)

        # make sure it exists locally
        if not engine_descriptor.exists_local():
            raise TankEngineInitError("Cannot start engine! %s does not exist on disk" % engine_descriptor)
=======
    return _start_engine(engine_name, tk, None, context)


def _restart_engine(new_context):
    """
    Restarts an engine by destroying the previous one and creating a new one.

    :param new_context: Context for the new engine. If None, previous context will
        be reused.
    """
    engine = current_engine()
    try:
        # Track some of the current state before restarting the engine.
        old_context = engine.context

        # Restart the engine. If we were given a new context to use,
        # use it, otherwise restart using the same context as before.
        new_context = new_context or engine.context
        current_engine_name = engine.instance_name
        engine.destroy()

        _start_engine(current_engine_name, new_context.tank, old_context, new_context)
    except TankError, e:
        engine.log_error("Could not restart the engine: %s" % e)
    except Exception:
        engine.log_exception("Could not restart the engine!")


def _execute_pre_context_change_hook(tk, current_context, next_context):
    """
    Executes the pre context change hook.

    :param tk: Toolkit instance.
    :param current_context: Context before the context change.
    :param next_context: Context after the context change.
    """
    tk.execute_core_hook_method(
        constants.CONTEXT_CHANGE_HOOK,
        "pre_context_change",
        current_context=current_context,
        next_context=next_context
    )


def _execute_post_context_change_hook(tk, previous_context, current_context):
    """
    Executes the post context change hook.

    :param tk: Toolkit instance.
    :param current_context: Context before the context change.
    :param next_context: Context after the context change.
    """
    tk.execute_core_hook_method(
        constants.CONTEXT_CHANGE_HOOK,
        "post_context_change",
        previous_context=previous_context,
        current_context=current_context
    )


def _start_engine(engine_name, tk, old_context, new_context):
    """
    Starts an engine for a given Toolkit instance and context.

    :param engine_name: Name of the engine to start.
    :param tk: Toolkit instance.
    :param old_context: Context before the engine starts. Can be None.
    :param new_context: Context of the new engine.

    :returns: A new sgtk.platform.Engine object.
    """
    # first ensure that an engine is not currently running
    if current_engine():
        raise TankError("An engine (%s) is already running! Before you can start a new engine, "
                        "please shut down the previous one using the command "
                        "tank.platform.current_engine().destroy()." % current_engine())

    # get environment and engine location
    (env, engine_descriptor) = _get_env_and_descriptor_for_engine(engine_name, tk, new_context)
>>>>>>> 8acec983

        # get path to engine code
        engine_path = engine_descriptor.get_path()
        plugin_file = os.path.join(engine_path, constants.ENGINE_FILE)

<<<<<<< HEAD
        # Instantiate the engine
        class_obj = load_plugin(plugin_file, Engine)
        engine = class_obj(tk, context, engine_name, env)

        # register this engine as the current engine
        set_current_engine(engine)

    except:
        # trap and log the exception and let it bubble in
        # unchanged form
        core_logger.exception("Exception raised in start_engine.")
        raise

=======
    # get path to engine code
    engine_path = engine_descriptor.get_path()
    plugin_file = os.path.join(engine_path, constants.ENGINE_FILE)
    class_obj = loader.load_plugin(plugin_file, Engine)

    # Notify the context change and start the engine.
    _execute_pre_context_change_hook(tk, old_context, new_context)
    # Instantiate the engine
    engine = class_obj(tk, new_context, engine_name, env)
    # register this engine as the current engine
    set_current_engine(engine)
    _execute_post_context_change_hook(tk, old_context, new_context)
>>>>>>> 8acec983
    return engine


def find_app_settings(engine_name, app_name, tk, context, engine_instance_name=None):
    """
    Utility method to find the settings for an app in an engine in the
    environment determined for the context by pick environment hook.
    
    :param engine_name: system name of the engine to look for, e.g tk-maya
    :param app_name: system name of the app to look for, e.g. tk-multi-publish
    :param tk: :class:`~sgtk.Sgtk` instance
    :param context: :class:`~sgtk.Context` object to use when picking environment
    :param engine_instance_name: The instance name of the engine to look for.
    
    :returns: list of dictionaries containing the engine name, 
              application name and settings for any matching
              applications that are found and that have valid
              settings
    """ 
    app_settings = []
    
    # get the environment via the pick_environment hook
    env_name = __pick_environment(engine_name, tk, context)
    env = tk.pipeline_configuration.get_environment(env_name, context)
    
    # now find all engines whose names match the engine_name:
    for eng in env.get_engines():
        eng_desc = env.get_engine_descriptor(eng)
        eng_sys_name = eng_desc.system_name

        # Make sure that we get the right engine by comparing engine
        # name and instance name, if provided.
        if eng_sys_name != engine_name:
            continue
        if engine_instance_name and engine_instance_name != eng:
            continue
        
        # ok, found engine so look for app:
        for app in env.get_apps(eng):
            app_desc = env.get_app_descriptor(eng, app)
            if app_desc.system_name != app_name:
                continue
            
            # ok, found an app - lets validate the settings as
            # we want to ignore them if they're not valid
            try:
                schema = app_desc.configuration_schema
                settings = env.get_app_settings(eng, app)
                
                # check that the context contains all the info that the app needs
                validation.validate_context(app_desc, context)
                
                # make sure the current operating system platform is supported
                validation.validate_platform(app_desc)
                                
                # for multi engine apps, make sure our engine is supported
                supported_engines = app_desc.supported_engines
                if supported_engines and engine_name not in supported_engines:
                    raise TankError("The app could not be loaded since it only supports "
                                    "the following engines: %s" % supported_engines)
                
                # finally validate the configuration.  
                # Note: context is set to None as we don't 
                # want to fail validation because of an 
                # incomplete context at this stage!
                validation.validate_settings(app, tk, None, schema, settings)
            except TankError:
                # ignore any Tank exceptions to skip invalid apps
                continue

            # settings are valid so add them to return list:
            app_settings.append({"engine_instance": eng, "app_instance": app, "settings": settings})
                    
    return app_settings
    

def start_shotgun_engine(tk, entity_type, context):
    """
    Special, internal method that handles the shotgun engine.

    :param tk:          tank instance
    :param entity_type: type of the entity to use as a target for picking our
                        shotgun environment
    :param context:     context to use for the shotgun engine and its apps.

                        If some apps require a specific context to extract
                        information (e.g. they call a pick_environment hook to
                        get the environment to use based on the context), this
                        should be set to something other than the empty
                        context.
    """

    # begin writing log to disk, associated with the engine
    if LogManager().base_file_handler is None:
        LogManager().initialize_base_file_handler("tk-shotgun")

    # bypass the get_environment hook and use a fixed set of environments
    # for this shotgun engine. This is required because of the action caching.
    env = tk.pipeline_configuration.get_environment("shotgun_%s" % entity_type.lower(), context)

    # get the location for our engine
    if not constants.SHOTGUN_ENGINE_NAME in env.get_engines():
        raise TankEngineInitError("Cannot find a shotgun engine in %s. Please contact support." % env)
    
    engine_descriptor = env.get_engine_descriptor(constants.SHOTGUN_ENGINE_NAME)

    # make sure it exists locally
    if not engine_descriptor.exists_local():
        raise TankEngineInitError("Cannot start engine! %s does not exist on disk" % engine_descriptor)

    # get path to engine code
    engine_path = engine_descriptor.get_path()
    plugin_file = os.path.join(engine_path, constants.ENGINE_FILE)

    # Instantiate the engine
    class_obj = load_plugin(plugin_file, Engine)
    obj = class_obj(tk, context, constants.SHOTGUN_ENGINE_NAME, env)

    # register this engine as the current engine
    set_current_engine(obj)

    return obj

def get_environment_from_context(tk, context):
    """
    Returns an environment object given a context. 
    Returns None if no environment was found. 
    """
    try:
        env_name = tk.execute_core_hook(constants.PICK_ENVIRONMENT_CORE_HOOK_NAME, context=context)
    except Exception, e:
        raise TankError("Could not resolve an environment for context '%s'. The pick "
                        "environment hook reported the following error: %s" % (context, e))
    
    if env_name is None:
        return None
    
    return tk.pipeline_configuration.get_environment(env_name, context)

def show_global_busy(title, details):
    """
    Convenience method.
    
    Displays or updates a global busy/progress indicator window tied to the currently running engine.
    For more details and documentation, see the engine class documentation of this method.

    :params title: Short descriptive title of what is happening
    :params details: Detailed message describing what is going on.
    """
    engine = current_engine()
    if engine:
        engine.show_busy(title, details)        
    
def clear_global_busy():
    """
    Convenience method.
    
    Closes any open global progress indicator window tied to the currently running engine.
    For more details and documentation, see engine class documentation of this method.
    """
    engine = current_engine()
    if engine:
        engine.clear_busy()

##########################################################################################
# utilities

def _get_env_and_descriptor_for_engine(engine_name, tk, context):
    """
    Utility method to return commonly needed objects when instantiating engines.

    :param engine_name: system name of the engine to look for, e.g tk-maya
    :param tk: :class:`~sgtk.Sgtk` instance
    :param context: :class:`~sgtk.Context` object to use when picking environment
    :returns: tuple with associated environment and engine descriptor)
    :raises: :class:`TankEngineInitError` if the engine name cannot be found.
    """
    # get the environment via the pick_environment hook
    env_name = __pick_environment(engine_name, tk, context)

    # get the env object based on the name in the pick env hook
    env = tk.pipeline_configuration.get_environment(env_name, context)

    # make sure that the environment has an engine instance with that name
    if not engine_name in env.get_engines():
        raise TankEngineInitError("Cannot find an engine instance %s in %s." % (engine_name, env))

    # get the location for our engine
    engine_descriptor = env.get_engine_descriptor(engine_name)

    return (env, engine_descriptor)


def __pick_environment(engine_name, tk, context):
    """
    Call out to the pick_environment core hook to determine which environment we should load
    based on the current context. The Shotgun engine provides its own implementation.

    :param engine_name: system name of the engine to look for, e.g tk-maya
    :param tk: :class:`~sgtk.Sgtk` instance
    :param context: :class:`~sgtk.Context` object to use when picking environment
    :returns: name of environment.
    """

    try:
        env_name = tk.execute_core_hook(constants.PICK_ENVIRONMENT_CORE_HOOK_NAME, context=context)
    except Exception, e:
        raise TankEngineInitError("Engine %s cannot initialize - the pick environment hook "
                                 "reported the following error: %s" % (engine_name, e))

    if env_name is None:
        # the pick_environment hook could not determine an environment
        # this may be because an incomplete Context was passed.
        # without an environment, engine creation cannot succeed.
        # raise an exception with a message
        raise TankEngineInitError("Engine %s cannot initialize - the pick environment hook was not "
                                  "able to return an environment to use, given the context %s. "
                                  "Usually this is because the context contains insufficient information "
                                  "for an environment to be determined." % (engine_name, context))

    return env_name
<|MERGE_RESOLUTION|>--- conflicted
+++ resolved
@@ -434,7 +434,7 @@
         if self.__global_progress_widget:
             self.__global_progress_widget.close()
             self.__global_progress_widget = None
-    
+
     def log_metric(self, action):
         """Log an engine metric.
 
@@ -1316,7 +1316,7 @@
         dialogs dialog_closed event so that it can clean up when the dialog is closed.
 
         .. note:: For more information, see the documentation for :meth:`show_dialog()`.
-        
+
         :param title: The title of the window
         :param bundle: The app, engine or framework object that is associated with this window
         :param widget: A QWidget instance to be embedded in the newly created dialog.
@@ -1372,7 +1372,7 @@
         widget_class embedded in the main section.
 
         .. note:: For more information, see the documentation for :meth:`show_dialog()`.
-        
+
         :param title: The title of the window
         :param bundle: The app, engine or framework object that is associated with this window
         :param widget_class: The class of the UI to be constructed. This must derive from QWidget.
@@ -1399,7 +1399,7 @@
         
         :param dlg: The dialog being closed
         :type dlg: :class:`PySide.QtGui.QWidget`
-        
+
         Derived implementations of this method should be sure to call
         the base implementation
         """
@@ -1499,7 +1499,7 @@
         :param bundle: The app, engine or framework object that is associated with this window
         :param widget_class: The class of the UI to be constructed. This must derive from QWidget.
         :type widget_class: :class:`PySide.QtGui.QWidget`
-        
+
         Additional parameters specified will be passed through to the widget_class constructor.
         
         :returns: the created widget_class instance
@@ -1528,7 +1528,7 @@
         :param bundle: The app, engine or framework object that is associated with this window
         :param widget_class: The class of the UI to be constructed. This must derive from QWidget.
         :type widget_class: :class:`PySide.QtGui.QWidget`
-        
+
         Additional parameters specified will be passed through to the widget_class constructor.
 
         :returns: (a standard QT dialog status return code, the created widget_class instance)
@@ -1563,7 +1563,7 @@
         :param bundle: The app, engine or framework object that is associated with this window
         :param widget_class: The class of the UI to be constructed. This must derive from QWidget.
         :type widget_class: :class:`PySide.QtGui.QWidget`
-        
+
         Additional parameters specified will be passed through to the widget_class constructor.
         
         :returns: the created widget_class instance
@@ -2231,7 +2231,77 @@
     :raises: :class:`TankEngineInitError` if an engine could not be started
              for the passed context.
     """
-<<<<<<< HEAD
+    return _start_engine(engine_name, tk, None, context)
+
+
+def _restart_engine(new_context):
+    """
+    Restarts an engine by destroying the previous one and creating a new one.
+
+    :param new_context: Context for the new engine. If None, previous context will
+        be reused.
+    """
+    engine = current_engine()
+    try:
+        # Track some of the current state before restarting the engine.
+        old_context = engine.context
+
+        # Restart the engine. If we were given a new context to use,
+        # use it, otherwise restart using the same context as before.
+        new_context = new_context or engine.context
+        current_engine_name = engine.instance_name
+        engine.destroy()
+
+        _start_engine(current_engine_name, new_context.tank, old_context, new_context)
+    except TankError, e:
+        engine.log_error("Could not restart the engine: %s" % e)
+    except Exception:
+        engine.log_exception("Could not restart the engine!")
+
+
+def _execute_pre_context_change_hook(tk, current_context, next_context):
+    """
+    Executes the pre context change hook.
+
+    :param tk: Toolkit instance.
+    :param current_context: Context before the context change.
+    :param next_context: Context after the context change.
+    """
+    tk.execute_core_hook_method(
+        constants.CONTEXT_CHANGE_HOOK,
+        "pre_context_change",
+        current_context=current_context,
+        next_context=next_context
+    )
+
+
+def _execute_post_context_change_hook(tk, previous_context, current_context):
+    """
+    Executes the post context change hook.
+
+    :param tk: Toolkit instance.
+    :param current_context: Context before the context change.
+    :param next_context: Context after the context change.
+    """
+    tk.execute_core_hook_method(
+        constants.CONTEXT_CHANGE_HOOK,
+        "post_context_change",
+        previous_context=previous_context,
+        current_context=current_context
+    )
+
+
+def _start_engine(engine_name, tk, old_context, new_context):
+    """
+    Starts an engine for a given Toolkit instance and context.
+
+    :param engine_name: Name of the engine to start.
+    :param tk: Toolkit instance.
+    :param old_context: Context before the engine starts. Can be None.
+    :param new_context: Context of the new engine.
+
+    :returns: A new sgtk.platform.Engine object.
+    """
     try:
         # first ensure that an engine is not currently running
         if current_engine():
@@ -2245,104 +2315,24 @@
             LogManager().initialize_base_file_handler(engine_name)
 
         # get environment and engine location
-        (env, engine_descriptor) = _get_env_and_descriptor_for_engine(engine_name, tk, context)
-
-        # make sure it exists locally
-        if not engine_descriptor.exists_local():
-            raise TankEngineInitError("Cannot start engine! %s does not exist on disk" % engine_descriptor)
-=======
-    return _start_engine(engine_name, tk, None, context)
-
-
-def _restart_engine(new_context):
-    """
-    Restarts an engine by destroying the previous one and creating a new one.
-
-    :param new_context: Context for the new engine. If None, previous context will
-        be reused.
-    """
-    engine = current_engine()
-    try:
-        # Track some of the current state before restarting the engine.
-        old_context = engine.context
-
-        # Restart the engine. If we were given a new context to use,
-        # use it, otherwise restart using the same context as before.
-        new_context = new_context or engine.context
-        current_engine_name = engine.instance_name
-        engine.destroy()
-
-        _start_engine(current_engine_name, new_context.tank, old_context, new_context)
-    except TankError, e:
-        engine.log_error("Could not restart the engine: %s" % e)
-    except Exception:
-        engine.log_exception("Could not restart the engine!")
-
-
-def _execute_pre_context_change_hook(tk, current_context, next_context):
-    """
-    Executes the pre context change hook.
-
-    :param tk: Toolkit instance.
-    :param current_context: Context before the context change.
-    :param next_context: Context after the context change.
-    """
-    tk.execute_core_hook_method(
-        constants.CONTEXT_CHANGE_HOOK,
-        "pre_context_change",
-        current_context=current_context,
-        next_context=next_context
-    )
-
-
-def _execute_post_context_change_hook(tk, previous_context, current_context):
-    """
-    Executes the post context change hook.
-
-    :param tk: Toolkit instance.
-    :param current_context: Context before the context change.
-    :param next_context: Context after the context change.
-    """
-    tk.execute_core_hook_method(
-        constants.CONTEXT_CHANGE_HOOK,
-        "post_context_change",
-        previous_context=previous_context,
-        current_context=current_context
-    )
-
-
-def _start_engine(engine_name, tk, old_context, new_context):
-    """
-    Starts an engine for a given Toolkit instance and context.
-
-    :param engine_name: Name of the engine to start.
-    :param tk: Toolkit instance.
-    :param old_context: Context before the engine starts. Can be None.
-    :param new_context: Context of the new engine.
-
-    :returns: A new sgtk.platform.Engine object.
-    """
-    # first ensure that an engine is not currently running
-    if current_engine():
-        raise TankError("An engine (%s) is already running! Before you can start a new engine, "
-                        "please shut down the previous one using the command "
-                        "tank.platform.current_engine().destroy()." % current_engine())
-
-    # get environment and engine location
-    (env, engine_descriptor) = _get_env_and_descriptor_for_engine(engine_name, tk, new_context)
->>>>>>> 8acec983
+        (env, engine_descriptor) = _get_env_and_descriptor_for_engine(engine_name, tk, new_context)
+
+            # make sure it exists locally
+            if not engine_descriptor.exists_local():
+                raise TankEngineInitError("Cannot start engine! %s does not exist on disk" % engine_descriptor)
 
         # get path to engine code
         engine_path = engine_descriptor.get_path()
         plugin_file = os.path.join(engine_path, constants.ENGINE_FILE)
-
-<<<<<<< HEAD
+        class_obj = loader.load_plugin(plugin_file, Engine)
+
+        # Notify the context change and start the engine.
+        _execute_pre_context_change_hook(tk, old_context, new_context)
         # Instantiate the engine
-        class_obj = load_plugin(plugin_file, Engine)
-        engine = class_obj(tk, context, engine_name, env)
-
+        engine = class_obj(tk, new_context, engine_name, env)
         # register this engine as the current engine
         set_current_engine(engine)
+        _execute_post_context_change_hook(tk, old_context, new_context)
 
     except:
         # trap and log the exception and let it bubble in
@@ -2350,20 +2340,6 @@
         core_logger.exception("Exception raised in start_engine.")
         raise
 
-=======
-    # get path to engine code
-    engine_path = engine_descriptor.get_path()
-    plugin_file = os.path.join(engine_path, constants.ENGINE_FILE)
-    class_obj = loader.load_plugin(plugin_file, Engine)
-
-    # Notify the context change and start the engine.
-    _execute_pre_context_change_hook(tk, old_context, new_context)
-    # Instantiate the engine
-    engine = class_obj(tk, new_context, engine_name, env)
-    # register this engine as the current engine
-    set_current_engine(engine)
-    _execute_post_context_change_hook(tk, old_context, new_context)
->>>>>>> 8acec983
     return engine
 
 
