"""
Copyright (c) 2012 Shotgun Software, Inc
----------------------------------------------------

Constants relating to the app/engine part of the Tank Stack.

(for constants relating to the low level part of the tank stack, see ..constants)

"""

import os
import glob
from tank_vendor import yaml
from ..errors import TankError 

###############################################################################################
# bundle (apps and engines) constants

# metadata file for engines and apps
BUNDLE_METADATA_FILE = "info.yml"

# Valid data types for use in app/engine settings schemas
TANK_SCHEMA_VALID_TYPES = [
    "str",
    "int",
    "float",
    "bool",
    "list",
    "dict",
    "tank_type",
    "template",
    "hook",
    "shotgun_entity_type",
    "shotgun_permission_group"
]

# Types from the list above that expect "str" values.
TANK_SCHEMA_STRING_TYPES = [
    "tank_type",
    "template",
    "hook",
    "shotgun_entity_type",
    "shotgun_permission_group"
]

# a folder to look for an automatically add to the pythonpath
BUNDLE_PYTHON_FOLDER = "python"

# app store approvals mode
APP_STORE_QA_MODE_ENV_VAR = "TANK_QA_ENABLED"

###############################################################################################
# engine constants

# the file to look for that defines and bootstraps an engine
ENGINE_FILE = "engine.py"
# inside the engine location, the folder in which to look for apps
ENGINE_APPS_LOCATION = "apps"
# inside the engine config location, the folder in which to look for hooks
ENGINE_HOOKS_LOCATIONS = "hooks"
# app settings location
ENGINE_APP_SETTINGS_LOCATION = "app_settings"
# inside the engine config location, the folder in which to look for environments
ENGINE_ENV_LOCATIONS = "env"
# the key in the configuration for an engine which holds the environment
ENGINE_CONFIG_ENVIRONMENT_KEY = "environment"

# special shotgun engine stuff
# possible names for shotgun engine
SHOTGUN_ENGINES = ["tk-shotgun", "sg_shotgun", "shotgun"]
# special shotgun environment
SHOTGUN_ENVIRONMENT = "shotgun"

# hook that is executed when a tank instance initializes.
TANK_INIT_HOOK_NAME = "tank_init"

# hook that is executed before a publish is registered in sg.
TANK_PUBLISH_HOOK_NAME = "before_register_publish"

# hook that is executed whenever an engine has initialized
TANK_ENGINE_INIT_HOOK_NAME = "engine_init"

<<<<<<< HEAD
# hook that is executed whenever a bundle has initialized
TANK_BUNDLE_INIT_HOOK_NAME = "bundle_init"

# default value for hooks
TANK_BUNDLE_DEFAULT_HOOK_SETTING = "default"
=======
# hooks that are used during folder creation.
PRE_PROCESS_FOLDER_CREATION_HOOK_NAME = "pre_process_folder_creation"
POST_PROCESS_FOLDER_CREATION_HOOK_NAME = "post_process_folder_creation"

# constants used for the post file hook.
CREATE_FOLDER_ACTION = "create_folder"
COPY_FILE_ACTION = "copy_file"
>>>>>>> 662cfea3

# the name of the built in create folders hook
COPY_FILE_CORE_HOOK_NAME = "copy_file"
CREATE_FOLDERS_CORE_HOOK_NAME = "create_folder"
PICK_ENVIRONMENT_CORE_HOOK_NAME = "pick_environment"
PROCESS_FOLDER_NAME_HOOK_NAME = "process_folder_name"

###############################################################################################
# environment cfg constants

# the configuration key inside an environment which holds all the app configs
ENVIRONMENT_CFG_APPS_SECTION = "apps"

# the key that holds the app location dict
ENVIRONMENT_LOCATION_KEY = "location"

###############################################################################################
# app constants

# the file to look for that defines and bootstraps an app
APP_FILE = "app.py"

###############################################################################################
# framework constants

# the file to look for that defines and bootstraps a framework
FRAMEWORK_FILE = "framework.py"

###############################################################################################
# core stuff

CACHE_DB_FILENAME = "path_cache.db"
SHOTGUN_TANK_STORAGE_CODE = "Tank" # the name of the special Tank storage in SG
SHOTGUN_CONFIG_FILE = "shotgun.yml"
APP_STORE_CONFIG_FILE = "app_store.yml"

###############################################################################################
# folder creation (schema) stuff

# ensure that shotgun fields used for folder creation contains sensible chars
VALID_SG_ENTITY_NAME_REGEX = "^[0-9A-Za-z_\-\.]+$"
VALID_SG_ENTITY_NAME_EXPLANATION = ("letters, numbers and the characters period(.), "
                                    "dash(-) and underscore(_)")

###############################################################################################
# methods to get key project specific paths in tank
    

def get_schema_config_location(project_path):
    """
    returns the location of the schema
    """
    return os.path.join(project_path, "tank", "config", "core", "schema")

def get_cache_db_location(project_path):
    """
    returns the location of the cache db
    """
    return os.path.join(project_path, "tank", "cache", CACHE_DB_FILENAME)

def get_hooks_folder(project_path):
    """
    returns the hooks folder for the project
    """
    return os.path.join(project_path, "tank", "config", "hooks")

def get_local_app_location(project_root):
    """
    Returns the location where tank apps are kept
    """
    #
    # studio                    # studio location
    #   |--project_xyz          # <-- project_root
    #   |--tank                 # tank studio root
    #        |--config          # shotgun and app store configs
    #        |--install         # tank code (install folder)
    #            |--core
    #                |--python  # tank core python code
    #            |--apps        # apps location (returned by this method!) 
    #            |--engines    
    #
    #    
    studio_location = os.path.abspath( os.path.join(project_root, "..") )
    return os.path.join(studio_location, "tank", "install", "apps")

def get_local_engine_location(project_root):
    """
    Returns the location where tank apps are kept
    """
    #
    # studio                    # studio location
    #   |--project_xyz          # <-- project_root    
    #   |--tank                 # tank studio root
    #        |--config          # shotgun and app store configs
    #        |--install         # tank code (install folder)
    #            |--core
    #                |--python  # tank core python code
    #            |--apps         
    #            |--engines     # engines location (returned by this method!)
    #
    #
    studio_location = os.path.abspath( os.path.join(project_root, "..") )
    return os.path.join(studio_location, "tank", "install", "engines")


def get_local_framework_location(project_root):
    """
    Returns the location where tank frameworks are kept
    """
    #
    # studio                    # studio location
    #   |--project_xyz          # <-- project_root    
    #   |--tank                 # tank studio root
    #        |--config          # shotgun and app store configs
    #        |--install         # tank code (install folder)
    #            |--core
    #                |--python  # tank core python code
    #            |--apps
    #            |--engines         
    #            |--frameworks  # frameworks location (returned by this method!)
    #
    #
    studio_location = os.path.abspath( os.path.join(project_root, "..") )
    return os.path.join(studio_location, "tank", "install", "frameworks")

def get_environments_for_proj(project_path):
    """
    Returns a list with all the environment yml files found for a project.
    
    ["/path/to/env1.yml", "/path/to/env2.yml"]
    """
    env_root = os.path.join(project_path, "tank", "config", "env")           
    return glob.glob(os.path.join(env_root, "*.yml"))

def get_environment_path(env_name, project_path):
    """
    returns the path to an environment given its name
    """
    env_folder = os.path.join(project_path, "tank", "config", "env")
    return os.path.join(env_folder, "%s.yml" % env_name)

def get_project_path_from_env(env_path):
    """
    returns the project path given an environment file
    """
    # studio                    # studio location
    #   |--project              # project path
    #        |--tank            # project specific tank area
    #            |--config      
    #                |--env     # env folder
    env_folder = os.path.dirname(env_path)
    project_folder = os.path.abspath( os.path.join(env_folder, "..", "..", ".."))
    return project_folder
    
def get_core_api_version():
    """
    Returns the version number string for the core API
    """
    info_yml_location = os.path.abspath(os.path.join( os.path.dirname(__file__), "..", "..", "..", "info.yml"))
    try:
        info_fh = open(info_yml_location, "r")
        try:
            data = yaml.load(info_fh)
        finally:
            info_fh.close()
        core_version = data.get("version")
    except:
        raise TankError("Could not extract core API version number from %s!" % info_yml_location)
    return core_version
<|MERGE_RESOLUTION|>--- conflicted
+++ resolved
@@ -80,13 +80,12 @@
 # hook that is executed whenever an engine has initialized
 TANK_ENGINE_INIT_HOOK_NAME = "engine_init"
 
-<<<<<<< HEAD
 # hook that is executed whenever a bundle has initialized
 TANK_BUNDLE_INIT_HOOK_NAME = "bundle_init"
 
 # default value for hooks
 TANK_BUNDLE_DEFAULT_HOOK_SETTING = "default"
-=======
+
 # hooks that are used during folder creation.
 PRE_PROCESS_FOLDER_CREATION_HOOK_NAME = "pre_process_folder_creation"
 POST_PROCESS_FOLDER_CREATION_HOOK_NAME = "post_process_folder_creation"
@@ -94,7 +93,6 @@
 # constants used for the post file hook.
 CREATE_FOLDER_ACTION = "create_folder"
 COPY_FILE_ACTION = "copy_file"
->>>>>>> 662cfea3
 
 # the name of the built in create folders hook
 COPY_FILE_CORE_HOOK_NAME = "copy_file"
