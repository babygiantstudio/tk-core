# Copyright (c) 2015 Shotgun Software Inc.
#
# CONFIDENTIAL AND PROPRIETARY
#
# This work is provided "AS IS" and subject to the Shotgun Pipeline Toolkit
# Source Code License included in this distribution package. See LICENSE.
# By accessing, using, copying or modifying this work you indicate your
# agreement to the Shotgun Pipeline Toolkit Source Code License. All rights
# not expressly granted therein are reserved by Shotgun Software Inc.

from . import session_cache

class DefaultsManager(object):
    """
    The defaults manager allows a client of the Shotgun Authenticator class
    to customize various behaviors around data storage and settings.

    By default, when you construct a :class:`ShotgunAuthenticator` object, it will be
    instantiated with a standard defaults manager implementation. This will
    work for most cases - user session credentials will be stored in a file
    on disk and the system maintains a concept of a current user and a current
    host.

<<<<<<< HEAD
=======
    If a setting isn't found, the DefaultsManager will fall back to the value stored inside
    ``config.ini`` See :ref:`centralizing_settings` for more information.

>>>>>>> c66d848c
    If, however, you want to implement a custom behavior around how defaults
    are managed, simply derive from this class and pass your custom instance
    to the :class:`ShotgunAuthenticator` object when you construct it.
    """
<<<<<<< HEAD
=======

    def __init__(self):
        # Breaks circular dependency between util and authentication framework
        from ..util.user_settings import UserSettings
        self._user_settings = UserSettings()

>>>>>>> c66d848c
    def is_host_fixed(self):
        """
        When doing an interactive login, this indicates if the user can decide
        the host to connect to. In its default implementation, the :class:`DefaultsManager`
        will indicate that the host is not fixed, meaning that the user will be
        presented with an option to pick a site at login time.

        With something like Toolkit, where each project already have a specific
        site association, you typically want to override this to return True,
        indicating to the authenticator not to ask the user which site they want
        to log in to.

        :returns: False if the user should be given an option to decide which host
                  to log in to, True if the host is already predetermined and cannot
                  be changed by the user.
        """
        return False

    def get_host(self):
        """
        The default host is used as a useful starting point when doing
        interactive authentication. When the host is not fixed (see the
        :meth:`is_host_fixed` method), the return value of get_host is what is
        used to implement single sign-on between all Toolkit desktop
        applications (at the moment, tank and Shotgun Desktop).

        The default implementation maintains a concept of a "current host"
        which will be presented as a default to users when they are
        logging in.

        When the host is fixed, this must return a value and this value will
        be used as an absolute rather than a default suggested to the user.

        :returns: A string containing the default host name.
        """
<<<<<<< HEAD
        return session_cache.get_current_host()
=======
        return session_cache.get_current_host() or self._user_settings.default_site
>>>>>>> c66d848c

    def set_host(self, host):
        """
        Called by the authentication system when a new host has been defined.

        :param host: The new default host.
        """
        # Host is fixed, don't update the default host.
        if self.is_host_fixed():
            return
        session_cache.set_current_host(host)

    def get_http_proxy(self):
        """
        Called by the authentication system when it needs to retrieve the
        proxy settings to use for a Shotgun connection.

        The format should be the same as is being used in the Shotgun API.
        For more information, see the Shotgun API documentation:
        https://github.com/shotgunsoftware/python-api/wiki/Reference%3A-Methods#shotgun

        :returns: String containing the default http proxy, None by default.
        """
        return self._user_settings.shotgun_proxy

    def get_login(self):
        """
        Called by the authentication system when it needs to get a
        value for the login. Typically this is used to populate UI
        fields with defaults.

        :returns: Default implementation returns the login for the
                  currently stored user.
        """
<<<<<<< HEAD
        return session_cache.get_current_user(self.get_host())
=======
        # Make sure there is a current host. There could be none if no-one has
        # logged in with Toolkit yet.
        if self.get_host():
            return session_cache.get_current_user(self.get_host()) or self._user_settings.default_login
        else:
            return self._user_settings.default_login
>>>>>>> c66d848c

    def get_user_credentials(self):
        """
        Called by the authentication system when it requests a default or current user.

        A dictionary with a login and a session token should be returned, which will
        allow the authentication system to authenticate the user.

        The default implementation maintains a concept where it stores the currently
        authenticated user and its session token and tries to return this if possible,
        effectively meaning that the user will be automatically logged in without having
        to be prompted.

        This is typically subclassed if you want to track the notion of a current
        user in an alternative way or maintain a separate notion of the "current" user,
        separate from the default user maintained by the default implementation.

        Toolkit uses the default implementation and will therefore remember the user's
        credentials across all DCCs and tools.

        :returns: A dictionary either with keys login and session_token in the case
                  of a normal Shotgun User, keys api_script and api_key in the case of a Script
                  User or None in case no credentials could be established.
        """
        if self.get_host() and self.get_login():
            return session_cache.get_session_data(self.get_host(), self.get_login())
        else:
            return None

    def set_login(self, login):
        """
        Called by the authentication system when a new user is being logged in.

        The default implementation maintains a concept of a default user
        (returned via the get_user_credentials) and whenever the login is set
        via this method, the default user will change to be this login instead.

        :param login: login as string
        """
        self._login = login
        session_cache.set_current_user(self.get_host(), login)<|MERGE_RESOLUTION|>--- conflicted
+++ resolved
@@ -21,25 +21,19 @@
     on disk and the system maintains a concept of a current user and a current
     host.
 
-<<<<<<< HEAD
-=======
     If a setting isn't found, the DefaultsManager will fall back to the value stored inside
     ``config.ini`` See :ref:`centralizing_settings` for more information.
 
->>>>>>> c66d848c
     If, however, you want to implement a custom behavior around how defaults
     are managed, simply derive from this class and pass your custom instance
     to the :class:`ShotgunAuthenticator` object when you construct it.
     """
-<<<<<<< HEAD
-=======
 
     def __init__(self):
         # Breaks circular dependency between util and authentication framework
         from ..util.user_settings import UserSettings
         self._user_settings = UserSettings()
 
->>>>>>> c66d848c
     def is_host_fixed(self):
         """
         When doing an interactive login, this indicates if the user can decide
@@ -75,11 +69,7 @@
 
         :returns: A string containing the default host name.
         """
-<<<<<<< HEAD
-        return session_cache.get_current_host()
-=======
         return session_cache.get_current_host() or self._user_settings.default_site
->>>>>>> c66d848c
 
     def set_host(self, host):
         """
@@ -114,16 +104,12 @@
         :returns: Default implementation returns the login for the
                   currently stored user.
         """
-<<<<<<< HEAD
-        return session_cache.get_current_user(self.get_host())
-=======
         # Make sure there is a current host. There could be none if no-one has
         # logged in with Toolkit yet.
         if self.get_host():
             return session_cache.get_current_user(self.get_host()) or self._user_settings.default_login
         else:
             return self._user_settings.default_login
->>>>>>> c66d848c
 
     def get_user_credentials(self):
         """
